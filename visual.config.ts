import { defineConfig } from '@playwright/test';

export default defineConfig({
  testDir: './tests/e2e',
  testMatch: '**/visual-regression.test.ts',

  /* Run tests in files in parallel */
  fullyParallel: true,

  /* Fail the build on CI if you accidentally left test.only in the source code. */
  forbidOnly: !!process.env.CI,

  /* Retry on CI only */
  retries: process.env.CI ? 2 : 0,

  /* Opt out of parallel tests on CI. */
  workers: process.env.CI ? 1 : undefined,

  /* Reporter to use. See https://playwright.dev/docs/test-reporters */
  reporter: [
    ['html', { outputFolder: 'test-results/visual-regression-report' }],
    ['json', { outputFile: 'test-results/visual-regression-results.json' }],
    ['list'],
  ],

  /* Shared settings for all the projects below. See https://playwright.dev/docs/api/class-testoptions. */
  use: {
    /* Base URL to use in actions like `await page.goto('/')`. */
    baseURL: 'http://localhost:3001',

    /* Collect trace when retrying the failed test. See https://playwright.dev/docs/trace-viewer */
    trace: 'on-first-retry',

    /* Take screenshot on failure */
    screenshot: 'only-on-failure',

    /* Record video on failure */
    video: 'retain-on-failure',

    /* Visual testing specific settings */
    ignoreHTTPSErrors: true,

    /* Consistent viewport for visual testing */
    viewport: { width: 1280, height: 720 },
  },

  /* Configure projects for major browsers */
  projects: [
    {
      name: 'chromium',
      use: {
        ...require('@playwright/test').devices['Desktop Chrome'],
        // Ensure consistent rendering for visual tests
        launchOptions: {
          args: [
            '--disable-web-security',
            '--disable-background-timer-throttling',
            '--disable-backgrounding-occluded-windows',
            '--disable-renderer-backgrounding',
            '--force-color-profile=srgb',
            '--disable-features=TranslateUI',
            '--disable-ipc-flooding-protection',
          ],
        },
      },
    },

    {
      name: 'firefox',
      use: {
        ...require('@playwright/test').devices['Desktop Firefox'],
        // Firefox-specific settings for visual consistency
        launchOptions: {
          firefoxUserPrefs: {
            'gfx.canvas.azure.backends': 'cairo',
            'gfx.content.azure.backends': 'cairo',
          },
        },
      },
    },

    {
      name: 'webkit',
      use: {
        ...require('@playwright/test').devices['Desktop Safari'],
      },
    },

    /* Test against mobile viewports. */
    {
      name: 'Mobile Chrome',
      use: {
        ...require('@playwright/test').devices['Pixel 5'],
      },
    },

    {
      name: 'Mobile Safari',
      use: {
        ...require('@playwright/test').devices['iPhone 12'],
      },
    },

    /* Test against branded browsers. */
    // {
    //   name: 'Microsoft Edge',
    //   use: {
    //     ...devices['Desktop Edge'],
    //     channel: 'msedge'
    //   },
    // },
    // {
    //   name: 'Google Chrome',
    //   use: {
    //     ...devices['Desktop Chrome'],
    //     channel: 'chrome'
    //   },
    // },
  ],

  /* Run your local dev server before starting the tests */
  webServer: {
    command: 'npm run dev',
    url: 'http://localhost:3001',
    reuseExistingServer: !process.env.CI,
    timeout: 120 * 1000,
    env: {
      NODE_ENV: 'test',
      DATABASE_URL: 'postgresql://postgres:postgres@localhost:5432/running_app_visual_test',
      JWT_SECRET: 'visual-test-secret-key',
    },
  },

  /* Visual testing specific configuration */
  expect: {
<<<<<<< HEAD
    // Global threshold for visual comparisons
    threshold: 0.2,

=======
>>>>>>> dfdcacdc
    // Animation handling
    toHaveScreenshot: {
      threshold: 0.02,
      maxDiffPixels: 1000,
      animations: 'disabled',
    },

    // Page screenshot defaults
    toMatchSnapshot: {
      threshold: 0.02,
      maxDiffPixels: 2000,
    },
  },

  /* Global test timeout */
  timeout: 60 * 1000,

  /* Global setup and teardown */
  globalSetup: require.resolve('./tests/setup/visual-global-setup.ts'),
  globalTeardown: require.resolve('./tests/setup/visual-global-teardown.ts'),
});<|MERGE_RESOLUTION|>--- conflicted
+++ resolved
@@ -133,12 +133,8 @@
 
   /* Visual testing specific configuration */
   expect: {
-<<<<<<< HEAD
     // Global threshold for visual comparisons
     threshold: 0.2,
-
-=======
->>>>>>> dfdcacdc
     // Animation handling
     toHaveScreenshot: {
       threshold: 0.02,
