import React, { useState, useEffect, useRef } from 'react';
import './App.css';

// Components
import { AuthForm } from './components/Auth/AuthForm';
import { ConnectivityFooter } from './components/Connectivity/ConnectivityFooter';
import { Header } from './components/Navigation/Header';
import { SwipeHint } from './components/Navigation/SwipeHint';
import { TabNavigation } from './components/Navigation/TabNavigation';
import { ToastContainer } from './components/Toast/ToastContainer';
import { AppRouter } from './components/Router/AppRouter';

// Hooks
import { useAuth } from './hooks/useAuth';
import { useRuns } from './hooks/useRuns';
import { useSwipeNavigation } from './hooks/useSwipeNavigation';
import { useToast } from './hooks/useToast';
import { useRouter } from './hooks/useRouter';
<<<<<<< HEAD
import { RouteKey } from './constants/navigation';

function App() {
  const [healthStatus, setHealthStatus] = useState<string>('Checking...');
  const [swipeHighlight, setSwipeHighlight] = useState(false);
=======

// Types
import { RouteKey } from './constants/navigation';

// Context
import { HealthCheckProvider, useHealthCheck } from './contexts/HealthCheckContext';

function AppContent() {
  const [swipeHighlight, setSwipeHighlight] = useState(false);
  const previousStatusRef = useRef<string | null>(null);
>>>>>>> 63031236
  const { currentRoute: activeTab, navigate: navigateToRoute } = useRouter();

  // Custom hooks
  const { isLoggedIn, loading: authLoading, login, register, logout, getToken } = useAuth();
  const { toasts, showToast, removeToast } = useToast();
  const { runs, loading: runsLoading, saving, saveRun, deleteRun } = useRuns(getToken());
  const { status } = useHealthCheck();

  const triggerSwipeHighlight = () => {
    setSwipeHighlight(true);
    setTimeout(() => {
      setSwipeHighlight(false);
    }, 600);
  };

  const handleTabChange = (tab: RouteKey) => {
    navigateToRoute(tab); // Type-safe navigation via useRouter hook
  };

  const { hasSwipedOnce, onTouchStart, onTouchMove, onTouchEnd } = useSwipeNavigation(
    activeTab,
    handleTabChange,
    triggerSwipeHighlight
  );

  useEffect(() => {
    // Only show toast on actual status changes, not initial load
    if (previousStatusRef.current !== null && previousStatusRef.current !== status) {
      if (status === 'healthy') {
        showToast('Connected to server', 'success');
      } else if (status === 'disconnected') {
        showToast('Backend server not running - some features may be limited', 'info');
      }
    }

    // Update the previous status
    previousStatusRef.current = status;
    // eslint-disable-next-line react-hooks/exhaustive-deps
  }, [status]);

  const handleLogin = async (email: string, password: string) => {
    if (status === 'disconnected') {
      showToast('Cannot login - backend server is not running', 'error');
      return;
    }

    const result = await login(email, password);
    if (result.success) {
      showToast('Welcome back! Successfully logged in', 'success');
    } else {
      showToast(result.message || 'Login failed', 'error');
    }
  };

  const handleRegister = async (email: string, password: string) => {
    if (status === 'disconnected') {
      showToast('Cannot register - backend server is not running', 'error');
      return;
    }

    const result = await register(email, password);
    if (result.success) {
      showToast('Account created successfully! Welcome to Running Tracker', 'success');
    } else {
      showToast(result.message || 'Registration failed', 'error');
    }
  };

  const handleLogout = () => {
    logout();
    showToast('You have been logged out', 'info');
  };

  if (!isLoggedIn) {
    return (
      <div className='app'>
        <h1>🏃‍♂️ Running Tracker</h1>

        {status === 'disconnected' && (
          <div
            className='offline-notice'
            style={{
              padding: '12px',
              margin: '16px 0',
              backgroundColor: '#fef3c7',
              border: '1px solid #f59e0b',
              borderRadius: '6px',
              color: '#92400e',
              fontSize: '14px',
            }}
          >
            ⚠️ Backend server is not running. Start it with <code>npm run dev</code> in a separate
            terminal.
          </div>
        )}

        <AuthForm onLogin={handleLogin} onRegister={handleRegister} loading={authLoading} />

        <ToastContainer toasts={toasts} onRemoveToast={removeToast} />
        <ConnectivityFooter
          disableFocusIndicator={true}
          additionalSections={[
            {
              id: 'welcome-info',
              title: 'Welcome',
              content: (
                <div className='footer-section-content'>
                  <div className='footer-info-item'>
                    <span className='footer-info-label'>Status:</span>
                    <span className='footer-info-value'>Not logged in</span>
                  </div>
                  <div className='footer-info-item'>
                    <span className='footer-info-label'>Features:</span>
                    <span className='footer-info-value'>Login to access</span>
                  </div>
                </div>
              ),
            },
          ]}
          customLinks={[
            {
              label: 'Create Account',
              href: '/register',
              onClick: e => {
                e.preventDefault();
                showToast('Use the registration form above to create an account!', 'info');
              },
            },
            {
              label: 'Privacy Policy',
              href: '/privacy',
              onClick: e => {
                e.preventDefault();
                showToast('Privacy policy feature coming soon!', 'info');
              },
            },
            {
              label: 'About Running Tracker',
              href: '/about',
              onClick: e => {
                e.preventDefault();
                showToast('Track your runs, set goals, and improve your performance!', 'info');
              },
            },
          ]}
        />
      </div>
    );
  }

  return (
    <div className='app'>
      <Header onLogout={handleLogout} />

      <TabNavigation
        swipeHighlight={swipeHighlight}
        onTouchStart={onTouchStart}
        onTouchMove={onTouchMove}
        onTouchEnd={onTouchEnd}
      />

      <SwipeHint show={!hasSwipedOnce} />

      <div className='dashboard'>
        <div
          className='tab-content'
          onTouchStart={onTouchStart}
          onTouchMove={onTouchMove}
          onTouchEnd={onTouchEnd}
        >
          <AppRouter
            isLoggedIn={isLoggedIn}
            runs={runs}
            runsLoading={runsLoading}
            saving={saving}
            onSaveRun={saveRun}
            onDeleteRun={deleteRun}
            onShowToast={(message, type) =>
              showToast(message, type as 'success' | 'error' | 'info')
            }
            token={getToken()}
          />
        </div>
      </div>

      <ToastContainer toasts={toasts} onRemoveToast={removeToast} />
      <ConnectivityFooter
        disableFocusIndicator={true}
        additionalSections={[
          {
            id: 'user-info',
            title: 'Session',
            content: (
              <div className='footer-info-item'>
                <span className='footer-info-label'>Current Page:</span>
                <span className='footer-info-value'>{activeTab}</span>
              </div>
            ),
          },
        ]}
        customLinks={[
          {
            label: 'Privacy Policy',
            href: '/privacy',
            onClick: e => {
              e.preventDefault();
              showToast('Privacy policy feature coming soon!', 'info');
            },
          },
          {
            label: 'Help & Support',
            href: '/help',
            onClick: e => {
              e.preventDefault();
              showToast('Help system feature coming soon!', 'info');
            },
          },
          {
            label: 'About',
            href: '/about',
            onClick: e => {
              e.preventDefault();
              showToast('About page feature coming soon!', 'info');
            },
          },
        ]}
      />
    </div>
  );
}

function App() {
  return (
    <HealthCheckProvider>
      <AppContent />
    </HealthCheckProvider>
  );
}

export default App;<|MERGE_RESOLUTION|>--- conflicted
+++ resolved
@@ -16,14 +16,6 @@
 import { useSwipeNavigation } from './hooks/useSwipeNavigation';
 import { useToast } from './hooks/useToast';
 import { useRouter } from './hooks/useRouter';
-<<<<<<< HEAD
-import { RouteKey } from './constants/navigation';
-
-function App() {
-  const [healthStatus, setHealthStatus] = useState<string>('Checking...');
-  const [swipeHighlight, setSwipeHighlight] = useState(false);
-=======
-
 // Types
 import { RouteKey } from './constants/navigation';
 
@@ -33,7 +25,6 @@
 function AppContent() {
   const [swipeHighlight, setSwipeHighlight] = useState(false);
   const previousStatusRef = useRef<string | null>(null);
->>>>>>> 63031236
   const { currentRoute: activeTab, navigate: navigateToRoute } = useRouter();
 
   // Custom hooks
