--- conflicted
+++ resolved
@@ -103,25 +103,6 @@
     },
     ref
   ) => {
-<<<<<<< HEAD
-    const getCardClasses = () => {
-      const classes = [styles.card];
-
-      // Variant classes
-      if (variant === 'goal') classes.push(styles.cardGoal);
-      if (variant === 'run') classes.push(styles.cardRun);
-      if (variant === 'template') classes.push(styles.cardTemplate);
-
-      // State classes
-      if (completed) classes.push(styles.cardCompleted);
-      if (interactive) classes.push(styles.cardInteractive);
-      if (loading) classes.push(styles.cardLoading);
-
-      // Custom className
-      if (className) classes.push(className);
-
-      return classes.join(' ');
-=======
     const variantClasses: Record<string, string> = {
       goal: styles.cardGoal,
       run: styles.cardRun,
@@ -139,7 +120,6 @@
       ]
         .filter(Boolean)
         .join(' ');
->>>>>>> 555e0409
     };
 
     return (
@@ -170,20 +150,8 @@
   };
 
   const getHeaderClasses = () => {
-<<<<<<< HEAD
-    const classes = [styles.cardHeader];
-
-    if (variant === 'template') classes.push(styles.cardHeaderTemplate);
-    if (variant === 'run') classes.push(styles.cardHeaderRun);
-
-    if (className) classes.push(className);
-
-    return classes.join(' ');
-=======
     return [styles.cardHeader, headerVariantClasses[variant], className].filter(Boolean).join(' ');
->>>>>>> 555e0409
-  };
-
+  };
   return <div className={getHeaderClasses()}>{children}</div>;
 };
 
@@ -195,19 +163,9 @@
   className = '',
 }) => {
   const getIconClasses = () => {
-<<<<<<< HEAD
-    const classes = [styles.cardIcon];
-
-    if (variant === 'template') classes.push(styles.cardIconTemplate);
-
-    if (className) classes.push(className);
-
-    return classes.join(' ');
-=======
     return [styles.cardIcon, variant === 'template' && styles.cardIconTemplate, className]
       .filter(Boolean)
       .join(' ');
->>>>>>> 555e0409
   };
 
   return (
@@ -224,19 +182,9 @@
   className = '',
 }) => {
   const getTitleClasses = () => {
-<<<<<<< HEAD
-    const classes = [styles.cardTitle];
-
-    if (variant === 'template') classes.push(styles.cardTitleTemplate);
-
-    if (className) classes.push(className);
-
-    return classes.join(' ');
-=======
     return [styles.cardTitle, variant === 'template' && styles.cardTitleTemplate, className]
       .filter(Boolean)
       .join(' ');
->>>>>>> 555e0409
   };
 
   return <div className={getTitleClasses()}>{children}</div>;
@@ -249,15 +197,6 @@
   className = '',
 }) => {
   const getDescriptionClasses = () => {
-<<<<<<< HEAD
-    const classes = [styles.cardDescription];
-
-    if (variant === 'template') classes.push(styles.cardDescriptionTemplate);
-
-    if (className) classes.push(className);
-
-    return classes.join(' ');
-=======
     return [
       styles.cardDescription,
       variant === 'template' && styles.cardDescriptionTemplate,
@@ -265,7 +204,6 @@
     ]
       .filter(Boolean)
       .join(' ');
->>>>>>> 555e0409
   };
 
   return <p className={getDescriptionClasses()}>{children}</p>;
@@ -283,22 +221,10 @@
   };
 
   const getActionsClasses = () => {
-<<<<<<< HEAD
-    const classes = [styles.cardActions];
-
-    if (variant === 'run') classes.push(styles.cardActionsRun);
-    if (variant === 'template') classes.push(styles.cardActionsTemplate);
-
-    if (className) classes.push(className);
-
-    return classes.join(' ');
-=======
     return [styles.cardActions, actionsVariantClasses[variant], className]
       .filter(Boolean)
       .join(' ');
->>>>>>> 555e0409
-  };
-
+  };
   return <div className={getActionsClasses()}>{children}</div>;
 };
 
@@ -333,25 +259,8 @@
   };
 
   const getButtonClasses = () => {
-<<<<<<< HEAD
-    const classes = [];
-
-    if (variant === 'run') {
-      classes.push(styles.iconBtnRun);
-    } else {
-      classes.push(styles.iconBtn);
-    }
-
-    if (variant === 'delete') classes.push(styles.iconBtnDelete);
-    if (variant === 'edit') classes.push(styles.iconBtnEdit);
-
-    if (className) classes.push(className);
-
-    return classes.join(' ');
-=======
     const baseClass = variant === 'run' ? styles.iconBtnRun : styles.iconBtn;
     return [baseClass, buttonVariantClasses[variant], className].filter(Boolean).join(' ');
->>>>>>> 555e0409
   };
 
   return (
@@ -463,15 +372,12 @@
 };
 
 export const DifficultyBadge: React.FC<DifficultyBadgeProps> = ({ difficulty, className = '' }) => {
-<<<<<<< HEAD
-=======
   const colorMap: Record<string, string> = {
     beginner: '#10b981',
     intermediate: '#f59e0b',
     advanced: '#ef4444',
   };
 
->>>>>>> 555e0409
   const getColor = (level: string) => {
     return colorMap[level] || '#6b7280';
   };
