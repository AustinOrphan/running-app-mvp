import React from 'react';

import { Toast } from '../../types';

interface ToastContainerProps {
  toasts: Toast[];
  onRemoveToast: (id: string) => void;
}

export const ToastContainer: React.FC<ToastContainerProps> = ({ toasts, onRemoveToast }) => {
  return (
    <div className='toast-container'>
      {toasts.map(toast => (
        <div
          key={toast.id}
          data-toast-id={toast.id}
          className={`toast toast-${toast.type}`}
<<<<<<< HEAD
          role='alert'
=======
          role='status'
>>>>>>> 6f08dc73
          aria-live='polite'
        >
          <span className='toast-icon'>
            {toast.type === 'success' && '✅'}
            {toast.type === 'error' && '❌'}
            {toast.type === 'info' && 'ℹ️'}
          </span>
          <span className='toast-message'>{toast.message}</span>
          <button
            className='toast-close'
            onClick={() => onRemoveToast(toast.id)}
            aria-label={`Dismiss ${toast.type} notification`}
          >
            ×
          </button>
        </div>
      ))}
    </div>
  );
};<|MERGE_RESOLUTION|>--- conflicted
+++ resolved
@@ -15,11 +15,7 @@
           key={toast.id}
           data-toast-id={toast.id}
           className={`toast toast-${toast.type}`}
-<<<<<<< HEAD
-          role='alert'
-=======
           role='status'
->>>>>>> 6f08dc73
           aria-live='polite'
         >
           <span className='toast-icon'>
