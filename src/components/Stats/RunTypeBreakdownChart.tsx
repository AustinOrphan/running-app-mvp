--- conflicted
+++ resolved
@@ -26,10 +26,6 @@
   avgPace: number;
 }
 
-<<<<<<< HEAD
-const CustomTooltip = ({ active, payload }: TooltipProps<number, string>) => {
-  if (active && payload?.length) {
-=======
 const CustomTooltip = ({
   active,
   payload,
@@ -38,7 +34,6 @@
   payload?: Array<{ payload: RunTypeTooltipPayload }>;
 }) => {
   if (active && payload && payload.length) {
->>>>>>> 1a5f4183
     const data = payload[0].payload as RunTypeTooltipPayload;
     return (
       <div className='chart-tooltip'>
