--- conflicted
+++ resolved
@@ -36,10 +36,6 @@
       cancelText={cancelText}
       type={type}
       onConfirm={onConfirm}
-<<<<<<< HEAD
-=======
-      onCancel={onCancel}
->>>>>>> bc4a2901
     />
   );
 };