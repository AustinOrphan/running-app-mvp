--- conflicted
+++ resolved
@@ -78,39 +78,6 @@
         {!isCompleted && (
           <CardActions>
             {onEdit && (
-<<<<<<< HEAD
-              <IconButton
-                icon='✏️'
-                aria-label='Edit goal'
-                tooltip='Edit goal'
-                size='small'
-                variant='secondary'
-                onClick={() => onEdit(goal.id)}
-              />
-            )}
-            <IconButton
-              icon='✓'
-              aria-label='Mark as completed'
-              tooltip='Mark as completed'
-              size='small'
-              variant='success'
-              onClick={() => onComplete(goal.id)}
-            />
-            <IconButton
-              icon='🗑️'
-              aria-label='Delete goal'
-              tooltip='Delete goal'
-              size='small'
-              variant='danger'
-              onClick={() => onDelete(goal.id)}
-            />
-          </div>
-        )}
-        {isCompleted && (
-          <div className='completion-badge'>
-            <span>✅ Completed</span>
-          </div>
-=======
               <IconButton onClick={() => onEdit(goal.id)} title='Edit goal'>
                 ✏️
               </IconButton>
@@ -122,7 +89,6 @@
               🗑️
             </IconButton>
           </CardActions>
->>>>>>> 8ba1db15
         )}
         {isCompleted && <CompletionBadge>✅ Completed</CompletionBadge>}
       </CardHeader>
@@ -185,25 +151,6 @@
             </SimpleProgress>
           )}
 
-<<<<<<< HEAD
-        {/* Expand/Collapse button */}
-        {enableExpandedView && !isCompleted && (
-          <div className='expand-controls'>
-            <Button
-              className='expand-btn'
-              onClick={() => setIsExpanded(!isExpanded)}
-              title={isExpanded ? 'Show less' : 'Show detailed progress'}
-              variant='secondary'
-              size='small'
-              icon={<span className={`expand-icon ${isExpanded ? 'expanded' : ''}`}>▼</span>}
-              iconPosition='right'
-            >
-              {isExpanded ? 'Show less' : 'View details'}
-            </Button>
-          </div>
-        )}
-      </div>
-=======
           {/* Expand/Collapse button */}
           {enableExpandedView && !isCompleted && (
             <ExpandControls
@@ -214,7 +161,6 @@
             />
           )}
         </CardProgress>
->>>>>>> 8ba1db15
 
         {/* Expanded detailed view */}
         {isExpanded && progress && (
