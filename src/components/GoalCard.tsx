--- conflicted
+++ resolved
@@ -4,7 +4,6 @@
 
 import { CircularProgress } from './Goals/CircularProgress';
 import { GoalProgressChart } from './Goals/GoalProgressChart';
-<<<<<<< HEAD
 import {
   Card,
   CardHeader,
@@ -24,9 +23,6 @@
   ExpandedContent,
   CompletionBadge,
 } from './UI/Card';
-=======
-import { IconButton, Button } from './UI/Button';
->>>>>>> bc4a2901
 
 interface GoalCardProps {
   goal: Goal;
@@ -72,113 +68,66 @@
   const progressPercentage = isCompleted ? 100 : progress?.progressPercentage || 0;
 
   return (
-    <Card variant="goal" completed={isCompleted}>
+    <Card variant='goal' completed={isCompleted}>
       <CardHeader>
-        <CardIcon color={goal.color || config.color}>
-          {goal.icon || config.icon}
-        </CardIcon>
+        <CardIcon color={goal.color || config.color}>{goal.icon || config.icon}</CardIcon>
         <CardTitle>
           <h4>{goal.title}</h4>
-          <span className="goal-type">{config.label}</span>
+          <span className='goal-type'>{config.label}</span>
         </CardTitle>
         {!isCompleted && (
           <CardActions>
             {onEdit && (
-              <IconButton
-<<<<<<< HEAD
-                onClick={() => onEdit(goal.id)}
-                title="Edit goal"
-              >
+              <IconButton onClick={() => onEdit(goal.id)} title='Edit goal'>
                 ✏️
               </IconButton>
             )}
-            <IconButton
-              onClick={() => onComplete(goal.id)}
-              title="Mark as completed"
-            >
+            <IconButton onClick={() => onComplete(goal.id)} title='Mark as completed'>
               ✓
             </IconButton>
-            <IconButton
-              onClick={() => onDelete(goal.id)}
-              title="Delete goal"
-            >
+            <IconButton onClick={() => onDelete(goal.id)} title='Delete goal'>
               🗑️
             </IconButton>
           </CardActions>
-=======
-                icon="✏️"
-                aria-label="Edit goal"
-                tooltip="Edit goal"
-                size="small"
-                variant="secondary"
-                onClick={() => onEdit(goal.id)}
-              />
-            )}
-            <IconButton
-              icon="✓"
-              aria-label="Mark as completed"
-              tooltip="Mark as completed"
-              size="small"
-              variant="success"
-              onClick={() => onComplete(goal.id)}
-            />
-            <IconButton
-              icon="🗑️"
-              aria-label="Delete goal"
-              tooltip="Delete goal"
-              size="small"
-              variant="danger"
-              onClick={() => onDelete(goal.id)}
-            />
-          </div>
->>>>>>> bc4a2901
         )}
-        {isCompleted && (
-          <CompletionBadge>
-            ✅ Completed
-          </CompletionBadge>
-        )}
+        {isCompleted && <CompletionBadge>✅ Completed</CompletionBadge>}
       </CardHeader>
 
-      {goal.description && (
-        <CardDescription>
-          {goal.description}
-        </CardDescription>
-      )}
+      {goal.description && <CardDescription>{goal.description}</CardDescription>}
 
       <CardContent>
         <CardProgress>
           {showDetailedView ? (
             <DetailedProgress>
-              <div className="progress-circular">
+              <div className='progress-circular'>
                 <CircularProgress
                   percentage={progressPercentage}
                   size={80}
                   strokeWidth={6}
                   color={goal.color || config.color}
                 >
-                  <div className="circular-content">
-                    <div className="circular-percentage">{Math.round(progressPercentage)}%</div>
-                    <div className="circular-label">complete</div>
+                  <div className='circular-content'>
+                    <div className='circular-percentage'>{Math.round(progressPercentage)}%</div>
+                    <div className='circular-label'>complete</div>
                   </div>
                 </CircularProgress>
               </div>
-              <div className="progress-details">
-                <div className="progress-stat">
-                  <span className="stat-label">Current</span>
-                  <span className="stat-value">
+              <div className='progress-details'>
+                <div className='progress-stat'>
+                  <span className='stat-label'>Current</span>
+                  <span className='stat-value'>
                     {formatProgressValue(currentValue, goal.targetUnit)}
                   </span>
                 </div>
-                <div className="progress-stat">
-                  <span className="stat-label">Target</span>
-                  <span className="stat-value">
+                <div className='progress-stat'>
+                  <span className='stat-label'>Target</span>
+                  <span className='stat-value'>
                     {formatProgressValue(goal.targetValue, goal.targetUnit)}
                   </span>
                 </div>
-                <div className="progress-stat">
-                  <span className="stat-label">Remaining</span>
-                  <span className="stat-value">
+                <div className='progress-stat'>
+                  <span className='stat-label'>Remaining</span>
+                  <span className='stat-value'>
                     {formatProgressValue(goal.targetValue - currentValue, goal.targetUnit)}
                   </span>
                 </div>
@@ -187,12 +136,12 @@
           ) : (
             <SimpleProgress>
               <ProgressHeader>
-                <span className="progress-text">
+                <span className='progress-text'>
                   {formatProgressValue(currentValue, goal.targetUnit)}
                   {' / '}
                   {formatProgressValue(goal.targetValue, goal.targetUnit)}
                 </span>
-                <span className="progress-percentage">{Math.round(progressPercentage)}%</span>
+                <span className='progress-percentage'>{Math.round(progressPercentage)}%</span>
               </ProgressHeader>
               <ProgressBar
                 percentage={progressPercentage}
@@ -202,36 +151,16 @@
             </SimpleProgress>
           )}
 
-<<<<<<< HEAD
           {/* Expand/Collapse button */}
           {enableExpandedView && !isCompleted && (
             <ExpandControls
               isExpanded={isExpanded}
               onToggle={() => setIsExpanded(!isExpanded)}
-              expandText="View details"
-              collapseText="Show less"
+              expandText='View details'
+              collapseText='Show less'
             />
           )}
         </CardProgress>
-=======
-        {/* Expand/Collapse button */}
-        {enableExpandedView && !isCompleted && (
-          <div className='expand-controls'>
-            <Button
-              className='expand-btn'
-              onClick={() => setIsExpanded(!isExpanded)}
-              title={isExpanded ? 'Show less' : 'Show detailed progress'}
-              variant="secondary"
-              size="small"
-              icon={<span className={`expand-icon ${isExpanded ? 'expanded' : ''}`}>▼</span>}
-              iconPosition="right"
-            >
-              {isExpanded ? 'Show less' : 'View details'}
-            </Button>
-          </div>
-        )}
-      </div>
->>>>>>> bc4a2901
 
         {/* Expanded detailed view */}
         {isExpanded && progress && (
@@ -242,18 +171,18 @@
       </CardContent>
 
       <CardFooter>
-        <div className="goal-period">
+        <div className='goal-period'>
           <span>📅 {goal.period.toLowerCase()}</span>
         </div>
-        <div className="goal-deadline">
+        <div className='goal-deadline'>
           {isCompleted && goal.completedAt ? (
-            <span className="completion-date">
+            <span className='completion-date'>
               🎉 Completed on {new Date(goal.completedAt).toLocaleDateString()}
             </span>
           ) : progress && progress.daysRemaining > 0 ? (
             <span>⏰ {progress.daysRemaining} days left</span>
           ) : (
-            <span className="overdue">⚠️ Overdue</span>
+            <span className='overdue'>⚠️ Overdue</span>
           )}
         </div>
       </CardFooter>
