--- conflicted
+++ resolved
@@ -14,7 +14,6 @@
   CardContent,
   CardProgress,
   CardFooter,
-  IconButton,
   ProgressHeader,
   ProgressBar,
   DetailedProgress,
@@ -23,6 +22,7 @@
   ExpandedContent,
   CompletionBadge,
 } from './UI/Card';
+import { IconButton } from './UI/Button';
 
 interface GoalCardProps {
   goal: Goal;
@@ -78,19 +78,6 @@
         {!isCompleted && (
           <CardActions>
             {onEdit && (
-<<<<<<< HEAD
-              <IconButton onClick={() => onEdit(goal.id)} title='Edit goal'>
-                ✏️
-              </IconButton>
-            )}
-            <IconButton onClick={() => onComplete(goal.id)} title='Mark as completed'>
-              ✓
-            </IconButton>
-            <IconButton onClick={() => onDelete(goal.id)} title='Delete goal'>
-              🗑️
-            </IconButton>
-          </CardActions>
-=======
               <IconButton
                 icon='✏️'
                 aria-label='Edit goal'
@@ -116,13 +103,7 @@
               variant='danger'
               onClick={() => onDelete(goal.id)}
             />
-          </div>
-        )}
-        {isCompleted && (
-          <div className='completion-badge'>
-            <span>✅ Completed</span>
-          </div>
->>>>>>> e0194223
+          </CardActions>
         )}
         {isCompleted && <CompletionBadge>✅ Completed</CompletionBadge>}
       </CardHeader>
@@ -185,7 +166,6 @@
             </SimpleProgress>
           )}
 
-<<<<<<< HEAD
           {/* Expand/Collapse button */}
           {enableExpandedView && !isCompleted && (
             <ExpandControls
@@ -196,25 +176,6 @@
             />
           )}
         </CardProgress>
-=======
-        {/* Expand/Collapse button */}
-        {enableExpandedView && !isCompleted && (
-          <div className='expand-controls'>
-            <Button
-              className='expand-btn'
-              onClick={() => setIsExpanded(!isExpanded)}
-              title={isExpanded ? 'Show less' : 'Show detailed progress'}
-              variant='secondary'
-              size='small'
-              icon={<span className={`expand-icon ${isExpanded ? 'expanded' : ''}`}>▼</span>}
-              iconPosition='right'
-            >
-              {isExpanded ? 'Show less' : 'View details'}
-            </Button>
-          </div>
-        )}
-      </div>
->>>>>>> e0194223
 
         {/* Expanded detailed view */}
         {isExpanded && progress && (
