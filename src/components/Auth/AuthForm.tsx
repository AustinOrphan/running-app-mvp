--- conflicted
+++ resolved
@@ -27,24 +27,16 @@
           type='email'
           placeholder='Email'
           value={email}
-<<<<<<< HEAD
           onChange={e => setEmail(e.target.value)}
-=======
-          onChange={(e) => setEmail(e.target.value)}
           autoComplete="email"
->>>>>>> dfdcacdc
           required
         />
         <input
           type='password'
           placeholder='Password (min 6 chars)'
           value={password}
-<<<<<<< HEAD
           onChange={e => setPassword(e.target.value)}
-=======
-          onChange={(e) => setPassword(e.target.value)}
           autoComplete="current-password"
->>>>>>> dfdcacdc
           required
           minLength={6}
         />
