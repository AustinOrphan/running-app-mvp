--- conflicted
+++ resolved
@@ -174,36 +174,22 @@
       onClose();
     }
   };
-<<<<<<< HEAD
-
-=======
->>>>>>> 6f08dc73
   return (
     // eslint-disable-next-line jsx-a11y/no-noninteractive-element-interactions
     <div
       className='notification-center-overlay'
       onClick={onClose}
       onKeyDown={handleKeyDown}
-<<<<<<< HEAD
-      role='dialog'
-      aria-modal='true'
-      aria-labelledby='notification-center-title'
-=======
->>>>>>> 6f08dc73
     >
       {/* eslint-disable-next-line jsx-a11y/no-noninteractive-element-interactions */}
       <div
         className='notification-center'
         onClick={e => e.stopPropagation()}
         onKeyDown={handleKeyDown}
-<<<<<<< HEAD
-        role='document'
-=======
         role='dialog'
         aria-modal='true'
         aria-labelledby='notification-center-title'
         tabIndex={-1}
->>>>>>> 6f08dc73
       >
         <div className='notification-header'>
           <div className='notification-title'>
