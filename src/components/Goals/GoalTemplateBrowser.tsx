--- conflicted
+++ resolved
@@ -258,10 +258,7 @@
       role='dialog'
       aria-modal='true'
       aria-labelledby='template-browser-title'
-<<<<<<< HEAD
-=======
       tabIndex={-1}
->>>>>>> 30f4b850
     >
       {/* eslint-disable-next-line jsx-a11y/no-noninteractive-element-interactions */}
       <div
@@ -269,11 +266,7 @@
         onClick={e => e.stopPropagation()}
         onKeyDown={e => e.stopPropagation()}
         role='document'
-<<<<<<< HEAD
-=======
         tabIndex={0}
-        // eslint-disable-next-line jsx-a11y/no-noninteractive-element-interactions, jsx-a11y/no-noninteractive-tabindex
->>>>>>> 30f4b850
       >
         <div className='template-browser-header'>
           <div className='browser-title'>
