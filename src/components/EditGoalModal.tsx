import React, { useState, useEffect } from 'react';

import {
  GOAL_TYPES,
  GOAL_PERIODS,
  GOAL_TYPE_CONFIGS,
  GOAL_PERIOD_CONFIGS,
  Goal,
  GoalType,
  GoalPeriod,
} from '../types/goals';
import { logError } from '../utils/clientLogger';

interface EditGoalModalProps {
  isOpen: boolean;
  goal: Goal | null;
  onClose: () => void;
  onSubmit: (goalId: string, goalData: Partial<Goal>) => Promise<void>;
}

export const EditGoalModal: React.FC<EditGoalModalProps> = ({
  isOpen,
  goal,
  onClose,
  onSubmit,
}) => {
  const [formData, setFormData] = useState({
    title: '',
    description: '',
    type: GOAL_TYPES.DISTANCE as GoalType,
    period: GOAL_PERIODS.WEEKLY as GoalPeriod,
    targetValue: '',
    targetUnit: GOAL_TYPE_CONFIGS[GOAL_TYPES.DISTANCE].defaultUnit,
    startDate: '',
    endDate: '',
    color: GOAL_TYPE_CONFIGS[GOAL_TYPES.DISTANCE].color,
    icon: GOAL_TYPE_CONFIGS[GOAL_TYPES.DISTANCE].icon,
  });

  const [errors, setErrors] = useState<Record<string, string>>({});
  const [isSubmitting, setIsSubmitting] = useState(false);

  // Initialize form data when goal prop changes
  useEffect(() => {
    if (goal) {
      setFormData({
        title: goal.title,
        description: goal.description || '',
        type: goal.type,
        period: goal.period,
        targetValue: goal.targetValue.toString(),
        targetUnit: goal.targetUnit,
        startDate: new Date(goal.startDate).toISOString().split('T')[0],
        endDate: new Date(goal.endDate).toISOString().split('T')[0],
        color: goal.color || GOAL_TYPE_CONFIGS[goal.type].color,
        icon: goal.icon || GOAL_TYPE_CONFIGS[goal.type].icon,
      });
    }
  }, [goal]);

  // Calculate default end date based on period
  const calculateEndDate = (startDate: string, period: GoalPeriod): string => {
    const start = new Date(startDate);
    const periodConfig = GOAL_PERIOD_CONFIGS[period];

    if (periodConfig.duration) {
      const end = new Date(start);
      end.setDate(start.getDate() + periodConfig.duration);
      return end.toISOString().split('T')[0];
    }

    // For custom period, keep current end date or default to 30 days
    const end = new Date(start);
    end.setDate(start.getDate() + 30);
    return end.toISOString().split('T')[0];
  };

  // Update form data when goal type changes
  const handleTypeChange = (type: GoalType) => {
    const config = GOAL_TYPE_CONFIGS[type];
    setFormData(prev => ({
      ...prev,
      type,
      targetUnit: config.defaultUnit,
      color: config.color,
      icon: config.icon,
    }));
  };

  // Update form data when period changes
  const handlePeriodChange = (period: GoalPeriod) => {
    // Only auto-update end date if it's not a custom period or if user wants it
    if (period !== GOAL_PERIODS.CUSTOM) {
      const endDate = calculateEndDate(formData.startDate, period);
      setFormData(prev => ({
        ...prev,
        period,
        endDate,
      }));
    } else {
      setFormData(prev => ({
        ...prev,
        period,
      }));
    }
  };

  // Update end date when start date changes (only for non-custom periods)
  const handleStartDateChange = (startDate: string) => {
    if (formData.period !== GOAL_PERIODS.CUSTOM) {
      const endDate = calculateEndDate(startDate, formData.period);
      setFormData(prev => ({
        ...prev,
        startDate,
        endDate,
      }));
    } else {
      setFormData(prev => ({
        ...prev,
        startDate,
      }));
    }
  };

  const validateForm = (): boolean => {
    const newErrors: Record<string, string> = {};

    if (!formData.title.trim()) {
      newErrors.title = 'Goal title is required';
    }

    if (!formData.targetValue || parseFloat(formData.targetValue) <= 0) {
      newErrors.targetValue = 'Target value must be a positive number';
    }

    if (!formData.startDate) {
      newErrors.startDate = 'Start date is required';
    }

    if (!formData.endDate) {
      newErrors.endDate = 'End date is required';
    }

    if (formData.startDate && formData.endDate && formData.startDate >= formData.endDate) {
      newErrors.endDate = 'End date must be after start date';
    }

    // Allow historical start dates for goal editing
    // Users may need to adjust goal periods or correct initial dates

    setErrors(newErrors);
    return Object.keys(newErrors).length === 0;
  };

  const handleSubmit = async (e: React.FormEvent) => {
    e.preventDefault();

    if (!goal || !validateForm()) {
      return;
    }

    setIsSubmitting(true);

    try {
      const updatedData: Partial<Goal> = {
        title: formData.title.trim(),
        description: formData.description.trim() || undefined,
        type: formData.type,
        period: formData.period,
        targetValue: parseFloat(formData.targetValue),
        targetUnit: formData.targetUnit,
        startDate: new Date(formData.startDate),
        endDate: new Date(formData.endDate),
        color: formData.color,
        icon: formData.icon,
      };

      await onSubmit(goal.id, updatedData);

      setErrors({});
    } catch (error) {
      logError('Failed to update goal', error instanceof Error ? error : new Error(String(error)));
    } finally {
      setIsSubmitting(false);
    }
  };

  const handleClose = () => {
    setErrors({});
    onClose();
  };

  if (!isOpen || !goal) return null;

  const selectedConfig = GOAL_TYPE_CONFIGS[formData.type];

  return (
    // eslint-disable-next-line jsx-a11y/no-noninteractive-element-interactions
    <div
      className='modal-overlay'
      onClick={handleClose}
      onKeyDown={e => e.key === 'Escape' && handleClose()}
<<<<<<< HEAD
      role='dialog'
      aria-modal='true'
      aria-labelledby='edit-goal-modal-title'
=======
>>>>>>> 6f08dc73
    >
      {/* eslint-disable-next-line jsx-a11y/no-noninteractive-element-interactions */}
      <div
        className='modal'
        onClick={e => e.stopPropagation()}
        onKeyDown={e => e.stopPropagation()}
<<<<<<< HEAD
        role='document'
=======
        role='dialog'
        aria-modal='true'
        aria-labelledby='edit-goal-modal-title'
        tabIndex={-1}
        // eslint-disable-next-line jsx-a11y/no-noninteractive-element-interactions, jsx-a11y/no-noninteractive-tabindex
>>>>>>> 6f08dc73
      >
        <div className='modal-header'>
          <h3 id='edit-goal-modal-title'>Edit Goal</h3>
          <button className='btn-icon' onClick={handleClose} disabled={isSubmitting}>
            ✕
          </button>
        </div>

        <form onSubmit={handleSubmit}>
          <div className='modal-body'>
            {/* Goal Title */}
            <div className='form-group'>
              <label htmlFor='edit-title'>Goal Title *</label>
              <input
                id='edit-title'
                type='text'
                value={formData.title}
                onChange={e => setFormData(prev => ({ ...prev, title: e.target.value }))}
                placeholder='e.g., Run 50km this month'
                className={errors.title ? 'error' : ''}
              />
              {errors.title && <span className='error-message'>{errors.title}</span>}
            </div>

            {/* Goal Description */}
            <div className='form-group'>
              <label htmlFor='edit-description'>Description</label>
              <textarea
                id='edit-description'
                value={formData.description}
                onChange={e => setFormData(prev => ({ ...prev, description: e.target.value }))}
                placeholder='Optional description of your goal...'
                rows={3}
              />
            </div>

            {/* Goal Type */}
            <div className='form-group'>
              <label htmlFor='edit-type'>Goal Type *</label>
              <select
                id='edit-type'
                value={formData.type}
                onChange={e => handleTypeChange(e.target.value as GoalType)}
                disabled={goal.isCompleted} // Prevent changing type of completed goals
              >
                {Object.values(GOAL_TYPES).map(type => {
                  const config = GOAL_TYPE_CONFIGS[type];
                  return (
                    <option key={type} value={type}>
                      {config.icon} {config.label}
                    </option>
                  );
                })}
              </select>
              <p className='field-description'>{selectedConfig.description}</p>
              {goal.isCompleted && (
                <p className='field-description' style={{ color: '#f59e0b' }}>
                  Cannot change goal type for completed goals
                </p>
              )}
            </div>

            {/* Target Value and Unit */}
            <div className='form-row'>
              <div className='form-group'>
                <label htmlFor='edit-targetValue'>Target Value *</label>
                <input
                  id='edit-targetValue'
                  type='number'
                  step='0.1'
                  min='0'
                  value={formData.targetValue}
                  onChange={e => setFormData(prev => ({ ...prev, targetValue: e.target.value }))}
                  placeholder='0'
                  className={errors.targetValue ? 'error' : ''}
                />
                {errors.targetValue && <span className='error-message'>{errors.targetValue}</span>}
              </div>

              <div className='form-group'>
                <label htmlFor='edit-targetUnit'>Unit</label>
                <select
                  id='edit-targetUnit'
                  value={formData.targetUnit}
                  onChange={e => setFormData(prev => ({ ...prev, targetUnit: e.target.value }))}
                >
                  {selectedConfig.units.map(unit => (
                    <option key={unit} value={unit}>
                      {unit}
                    </option>
                  ))}
                </select>
              </div>
            </div>

            {/* Goal Period */}
            <div className='form-group'>
              <label htmlFor='edit-period'>Time Period *</label>
              <select
                id='edit-period'
                value={formData.period}
                onChange={e => handlePeriodChange(e.target.value as GoalPeriod)}
              >
                {Object.values(GOAL_PERIODS).map(period => {
                  const config = GOAL_PERIOD_CONFIGS[period];
                  return (
                    <option key={period} value={period}>
                      {config.label}
                    </option>
                  );
                })}
              </select>
            </div>

            {/* Date Range */}
            <div className='form-row'>
              <div className='form-group'>
                <label htmlFor='edit-startDate'>Start Date *</label>
                <input
                  id='edit-startDate'
                  type='date'
                  value={formData.startDate}
                  onChange={e => handleStartDateChange(e.target.value)}
                  className={errors.startDate ? 'error' : ''}
                />
                {errors.startDate && <span className='error-message'>{errors.startDate}</span>}
              </div>

              <div className='form-group'>
                <label htmlFor='edit-endDate'>End Date *</label>
                <input
                  id='edit-endDate'
                  type='date'
                  value={formData.endDate}
                  onChange={e => setFormData(prev => ({ ...prev, endDate: e.target.value }))}
                  className={errors.endDate ? 'error' : ''}
                />
                {errors.endDate && <span className='error-message'>{errors.endDate}</span>}
              </div>
            </div>

            {/* Color and Icon */}
            <div className='form-row'>
              <div className='form-group'>
                <label htmlFor='edit-color'>Color</label>
                <input
                  id='edit-color'
                  type='color'
                  value={formData.color}
                  onChange={e => setFormData(prev => ({ ...prev, color: e.target.value }))}
                />
              </div>

              <div className='form-group'>
                <label htmlFor='edit-icon'>Icon</label>
                <input
                  id='edit-icon'
                  type='text'
                  value={formData.icon}
                  onChange={e => setFormData(prev => ({ ...prev, icon: e.target.value }))}
                  placeholder='🎯'
                />
              </div>
            </div>
          </div>

          <div className='modal-footer'>
            <button
              type='button'
              className='btn-secondary'
              onClick={handleClose}
              disabled={isSubmitting}
            >
              Cancel
            </button>
            <button type='submit' className='btn-primary' disabled={isSubmitting}>
              {isSubmitting ? 'Updating...' : 'Update Goal'}
            </button>
          </div>
        </form>
      </div>
    </div>
  );
};<|MERGE_RESOLUTION|>--- conflicted
+++ resolved
@@ -200,27 +200,17 @@
       className='modal-overlay'
       onClick={handleClose}
       onKeyDown={e => e.key === 'Escape' && handleClose()}
-<<<<<<< HEAD
-      role='dialog'
-      aria-modal='true'
-      aria-labelledby='edit-goal-modal-title'
-=======
->>>>>>> 6f08dc73
     >
       {/* eslint-disable-next-line jsx-a11y/no-noninteractive-element-interactions */}
       <div
         className='modal'
         onClick={e => e.stopPropagation()}
         onKeyDown={e => e.stopPropagation()}
-<<<<<<< HEAD
-        role='document'
-=======
         role='dialog'
         aria-modal='true'
         aria-labelledby='edit-goal-modal-title'
         tabIndex={-1}
         // eslint-disable-next-line jsx-a11y/no-noninteractive-element-interactions, jsx-a11y/no-noninteractive-tabindex
->>>>>>> 6f08dc73
       >
         <div className='modal-header'>
           <h3 id='edit-goal-modal-title'>Edit Goal</h3>
