import { useState, useEffect } from 'react';
import './App.css';

interface Toast {
  id: string;
  message: string;
  type: 'success' | 'error' | 'info';
}

function App() {
  const [healthStatus, setHealthStatus] = useState<string>('Checking...');
<<<<<<< HEAD
  const [runs, setRuns] = useState<Array<{
    id: string;
    date: string;
    distance: number;
    duration: number;
    tag?: string;
    notes?: string;
    routeGeoJson?: unknown;
  }>>([]);
=======
  const [runs, setRuns] = useState<
    Array<{
      id: string;
      date: string;
      distance: number;
      duration: number;
      tag?: string;
      notes?: string;
      routeGeoJson?: unknown;
    }>
  >([]);
>>>>>>> f44ef7d8
  const [isLoggedIn, setIsLoggedIn] = useState(false);
  const [email, setEmail] = useState('');
  const [password, setPassword] = useState('');
  const [activeTab, setActiveTab] = useState('runs');
  const [showRunForm, setShowRunForm] = useState(false);
  const [loading, setLoading] = useState(false);
  const [runsLoading, setRunsLoading] = useState(false);
  const [toasts, setToasts] = useState<Toast[]>([]);
  const [formErrors, setFormErrors] = useState<{ [key: string]: string }>({});
  const [editingRun, setEditingRun] = useState<{
    id: string;
    date: string;
    distance: number;
    duration: number;
    tag?: string;
    notes?: string;
    routeGeoJson?: unknown;
  } | null>(null);
  const [touchStart, setTouchStart] = useState<number | null>(null);
  const [touchEnd, setTouchEnd] = useState<number | null>(null);
  const [swipeHighlight, setSwipeHighlight] = useState(false);
  const [hasSwipedOnce, setHasSwipedOnce] = useState(false);
  const [showSwipeHint, setShowSwipeHint] = useState(true);
  const [runForm, setRunForm] = useState({
    date: new Date().toISOString().split('T')[0],
    distance: '',
    duration: '',
    tag: '',
    notes: '',
  });

  // Toast functions
  const showToast = (message: string, type: 'success' | 'error' | 'info' = 'info') => {
    const id = Date.now().toString();
    const newToast: Toast = { id, message, type };
    setToasts(prev => [...prev, newToast]);

    // Auto remove after 4 seconds
    setTimeout(() => {
      removeToast(id);
    }, 4000);
  };

  const removeToast = (id: string) => {
    // Add removing class to trigger animation
    const toastElement = document.querySelector(`[data-toast-id="${id}"]`);
    if (toastElement) {
      toastElement.classList.add('removing');
      // Wait for animation to complete before removing from state
      setTimeout(() => {
        setToasts(prev => prev.filter(toast => toast.id !== id));
      }, 300); // Match the animation duration
    } else {
      // Fallback if element not found
      setToasts(prev => prev.filter(toast => toast.id !== id));
    }
  };

  // Utility functions
  const calculatePace = (distance: number, durationInSeconds: number) => {
    const paceMinutes = durationInSeconds / 60 / distance;
    const minutes = Math.floor(paceMinutes);
    const seconds = Math.round((paceMinutes - minutes) * 60);
    return `${minutes}:${seconds.toString().padStart(2, '0')}`;
  };

  const formatDuration = (seconds: number) => {
    const hours = Math.floor(seconds / 3600);
    const mins = Math.floor((seconds % 3600) / 60);
    const secs = seconds % 60;

    if (hours > 0) {
      return `${hours}h ${mins}m ${secs}s`;
    }
    return `${mins}m ${secs}s`;
  };

  // Form validation
  const validateRunForm = () => {
    const errors: { [key: string]: string } = {};

    if (!runForm.distance || Number(runForm.distance) <= 0) {
      errors.distance = 'Distance must be greater than 0';
    }
    if (!runForm.duration || Number(runForm.duration) <= 0) {
      errors.duration = 'Duration must be greater than 0';
    }
    if (!runForm.date) {
      errors.date = 'Date is required';
    }

    setFormErrors(errors);
    return Object.keys(errors).length === 0;
  };

  const resetForm = () => {
    setRunForm({
      date: new Date().toISOString().split('T')[0],
      distance: '',
      duration: '',
      tag: '',
      notes: '',
    });
    setFormErrors({});
    setEditingRun(null);
    setShowRunForm(false);
  };

  // Touch/swipe handling
  const tabs = ['runs', 'goals', 'races', 'stats'];
  const minSwipeDistance = 50;

  const onTouchStart = (e: React.TouchEvent) => {
    setTouchEnd(null);
    setTouchStart(e.targetTouches[0].clientX);
  };

  const onTouchMove = (e: React.TouchEvent) => {
    setTouchEnd(e.targetTouches[0].clientX);
  };

  const onTouchEnd = () => {
    if (!touchStart || !touchEnd) return;

    const distance = touchStart - touchEnd;
    const isLeftSwipe = distance > minSwipeDistance;
    const isRightSwipe = distance < -minSwipeDistance;

    const currentTabIndex = tabs.indexOf(activeTab);

    if (isLeftSwipe && currentTabIndex < tabs.length - 1) {
      // Swipe left - go to next tab
      const nextTab = tabs[currentTabIndex + 1];
      setActiveTab(nextTab);
      triggerSwipeHighlight();
      if (!hasSwipedOnce) {
        setHasSwipedOnce(true);
        localStorage.setItem('hasSwipedOnce', 'true');
      }
    }

    if (isRightSwipe && currentTabIndex > 0) {
      // Swipe right - go to previous tab
      const prevTab = tabs[currentTabIndex - 1];
      setActiveTab(prevTab);
      triggerSwipeHighlight();
      if (!hasSwipedOnce) {
        setHasSwipedOnce(true);
        localStorage.setItem('hasSwipedOnce', 'true');
      }
    }
  };

  const triggerSwipeHighlight = () => {
    setSwipeHighlight(true);
    setTimeout(() => {
      setSwipeHighlight(false);
    }, 600);
  };

  useEffect(() => {
    // Check server health
    fetch('/api/health')
      .then(res => res.json())
      .then(_data => {
        setHealthStatus('✅ Backend Connected');
        showToast('Connected to server', 'success');
      })
      .catch(() => {
        setHealthStatus('❌ Backend Offline');
        showToast('Failed to connect to server', 'error');
      });

    // Check if user has token
    const token = localStorage.getItem('authToken');
    if (token) {
      setIsLoggedIn(true);
      fetchRuns(token);
    }

    // Check if user has swiped before
    const hasSwipedBefore = localStorage.getItem('hasSwipedOnce');
    if (hasSwipedBefore === 'true') {
      setHasSwipedOnce(true);
      setShowSwipeHint(false);
    }
  }, []);

  const fetchRuns = async (token: string) => {
    setRunsLoading(true);
    try {
      const response = await fetch('/api/runs', {
        headers: {
          Authorization: `Bearer ${token}`,
        },
      });
      if (response.ok) {
        const runsData = await response.json();
        setRuns(runsData);
      }
    } catch (error) {
      console.error('Failed to fetch runs:', error);
      showToast('Failed to load runs', 'error');
    } finally {
      setRunsLoading(false);
    }
  };

  const handleLogin = async (e: React.FormEvent) => {
    e.preventDefault();
    setLoading(true);
    try {
      const response = await fetch('/api/auth/login', {
        method: 'POST',
        headers: { 'Content-Type': 'application/json' },
        body: JSON.stringify({ email, password }),
      });

      if (response.ok) {
        const data = await response.json();
        localStorage.setItem('authToken', data.token);
        setIsLoggedIn(true);
        showToast('Welcome back! Successfully logged in', 'success');
        fetchRuns(data.token);
      } else {
        const errorData = await response.json().catch(() => ({}));
        showToast(errorData.message || 'Login failed', 'error');
      }
    } catch (error) {
      showToast('Network error. Please try again.', 'error');
    } finally {
      setLoading(false);
    }
  };

  const handleRegister = async () => {
    setLoading(true);
    try {
      const response = await fetch('/api/auth/register', {
        method: 'POST',
        headers: { 'Content-Type': 'application/json' },
        body: JSON.stringify({ email, password }),
      });

      if (response.ok) {
        const data = await response.json();
        localStorage.setItem('authToken', data.token);
        setIsLoggedIn(true);
        showToast('Account created successfully! Welcome to Running Tracker', 'success');
        fetchRuns(data.token);
      } else {
        const errorData = await response.json().catch(() => ({}));
        showToast(errorData.message || 'Registration failed', 'error');
      }
    } catch (error) {
      showToast('Network error. Please try again.', 'error');
    } finally {
      setLoading(false);
    }
  };

  const logout = () => {
    localStorage.removeItem('authToken');
    setIsLoggedIn(false);
    setRuns([]);
    showToast('You have been logged out', 'info');
  };

  const handleRunSubmit = async (e: React.FormEvent) => {
    e.preventDefault();

    if (!validateRunForm()) {
      showToast('Please fix the errors below', 'error');
      return;
    }

    const token = localStorage.getItem('authToken');
    if (!token) return;

    setLoading(true);
    const runData = {
      date: new Date(runForm.date).toISOString(),
      distance: Number(runForm.distance),
      duration: Number(runForm.duration) * 60, // Convert minutes to seconds
      tag: runForm.tag || null,
      notes: runForm.notes || null,
    };

    try {
      const url = editingRun ? `/api/runs/${editingRun.id}` : '/api/runs';
      const method = editingRun ? 'PUT' : 'POST';

      const response = await fetch(url, {
        method,
        headers: {
          'Content-Type': 'application/json',
          Authorization: `Bearer ${token}`,
        },
        body: JSON.stringify(runData),
      });

      if (response.ok) {
        const pace = calculatePace(Number(runForm.distance), Number(runForm.duration) * 60);
        const action = editingRun ? 'updated' : 'saved';
        showToast(
          `🏃‍♂️ Run ${action}! ${runForm.distance}km in ${runForm.duration}min (${pace}/km)`,
          'success'
        );
        resetForm();
        fetchRuns(token);
      } else {
        const errorData = await response.json().catch(() => ({}));
        showToast(errorData.message || `Failed to ${editingRun ? 'update' : 'save'} run`, 'error');
      }
    } catch (error) {
      console.error('Failed to save run:', error);
      showToast('Network error. Failed to save run.', 'error');
    } finally {
      setLoading(false);
    }
  };

  const handleEditRun = (run: any) => {
    setEditingRun(run);
    setRunForm({
      date: new Date(run.date).toISOString().split('T')[0],
      distance: run.distance.toString(),
      duration: Math.round(run.duration / 60).toString(),
      tag: run.tag || '',
      notes: run.notes || '',
    });
    setShowRunForm(true);
    setFormErrors({});
  };

  const handleDeleteRun = async (runId: string) => {
    if (!confirm('Are you sure you want to delete this run?')) return;

    const token = localStorage.getItem('authToken');
    if (!token) return;

    try {
      const response = await fetch(`/api/runs/${runId}`, {
        method: 'DELETE',
        headers: {
          Authorization: `Bearer ${token}`,
        },
      });

      if (response.ok) {
        showToast('Run deleted successfully', 'success');
        fetchRuns(token);
      } else {
        showToast('Failed to delete run', 'error');
      }
    } catch (error) {
      showToast('Network error. Failed to delete run.', 'error');
    }
  };

  if (!isLoggedIn) {
    return (
      <div className='app'>
        <h1>🏃‍♂️ Running Tracker</h1>
        <div className='status'>{healthStatus}</div>

        <div className='auth-form'>
          <h2>Login or Register</h2>
          <form onSubmit={handleLogin}>
            <input
              type='email'
              placeholder='Email'
              value={email}
              onChange={e => setEmail(e.target.value)}
              required
            />
            <input
              type='password'
              placeholder='Password (min 6 chars)'
              value={password}
              onChange={e => setPassword(e.target.value)}
              required
              minLength={6}
            />
            <div className='auth-buttons'>
              <button type='submit' disabled={loading}>
                {loading ? '⏳ Logging in...' : 'Login'}
              </button>
              <button type='button' onClick={handleRegister} disabled={loading}>
                {loading ? '⏳ Creating account...' : 'Register'}
              </button>
            </div>
          </form>
        </div>
      </div>
    );
  }

  return (
    <div className='app'>
      <header>
        <h1>🏃‍♂️ Running Tracker</h1>
        <div className='header-actions'>
          <div className='status'>{healthStatus}</div>
          <button onClick={logout} className='logout-btn'>
            Logout
          </button>
        </div>
      </header>

      <nav className='main-nav'>
        <button
          className={`nav-btn ${activeTab === 'runs' ? 'active' : ''} ${activeTab === 'runs' && swipeHighlight ? 'swipe-highlight' : ''}`}
          onClick={() => setActiveTab('runs')}
        >
          📊 Runs
        </button>
        <button
          className={`nav-btn ${activeTab === 'goals' ? 'active' : ''} ${activeTab === 'goals' && swipeHighlight ? 'swipe-highlight' : ''}`}
          onClick={() => setActiveTab('goals')}
        >
          🎯 Goals
        </button>
        <button
          className={`nav-btn ${activeTab === 'races' ? 'active' : ''} ${activeTab === 'races' && swipeHighlight ? 'swipe-highlight' : ''}`}
          onClick={() => setActiveTab('races')}
        >
          🏆 Races
        </button>
        <button
          className={`nav-btn ${activeTab === 'stats' ? 'active' : ''} ${activeTab === 'stats' && swipeHighlight ? 'swipe-highlight' : ''}`}
          onClick={() => setActiveTab('stats')}
        >
          📈 Stats
        </button>
      </nav>

      {!hasSwipedOnce && (
        <div className='swipe-hint'>
          <span className='swipe-text'>👈 Swipe to navigate 👉</span>
        </div>
      )}

      <div className='dashboard'>
        <div
          className='tab-content'
          onTouchStart={onTouchStart}
          onTouchMove={onTouchMove}
          onTouchEnd={onTouchEnd}
        >
          {activeTab === 'runs' && (
            <div className='runs-section tab-panel' key='runs'>
              <div className='section-header'>
                <h2>Your Runs ({runs.length})</h2>
                <button
                  onClick={() => {
                    if (showRunForm) {
                      resetForm();
                    } else {
                      setShowRunForm(true);
                    }
                  }}
                  className='primary-btn'
                  disabled={loading}
                >
                  {showRunForm ? 'Cancel' : '+ Add Run'}
                </button>
              </div>

              {showRunForm && (
                <form onSubmit={handleRunSubmit} className='run-form'>
                  <h3>{editingRun ? 'Edit Run' : 'Add New Run'}</h3>
                  <div className='form-row'>
                    <div className='form-group'>
                      <label>Date</label>
                      <input
                        type='date'
                        value={runForm.date}
                        onChange={e => {
                          setRunForm({ ...runForm, date: e.target.value });
                          if (formErrors.date) setFormErrors({ ...formErrors, date: '' });
                        }}
                        className={formErrors.date ? 'error' : ''}
                      />
                      {formErrors.date && <span className='error-text'>{formErrors.date}</span>}
                    </div>
                    <div className='form-group'>
                      <label>Distance (km)</label>
                      <input
                        type='number'
                        step='0.1'
                        value={runForm.distance}
                        onChange={e => {
                          setRunForm({ ...runForm, distance: e.target.value });
                          if (formErrors.distance) setFormErrors({ ...formErrors, distance: '' });
                        }}
                        placeholder='5.0'
                        className={formErrors.distance ? 'error' : ''}
                      />
                      {formErrors.distance && (
                        <span className='error-text'>{formErrors.distance}</span>
                      )}
                    </div>
                    <div className='form-group'>
                      <label>Duration (minutes)</label>
                      <input
                        type='number'
                        value={runForm.duration}
                        onChange={e => {
                          setRunForm({ ...runForm, duration: e.target.value });
                          if (formErrors.duration) setFormErrors({ ...formErrors, duration: '' });
                        }}
                        placeholder='30'
                        className={formErrors.duration ? 'error' : ''}
                      />
                      {formErrors.duration && (
                        <span className='error-text'>{formErrors.duration}</span>
                      )}
                    </div>
                  </div>
                  <div className='form-row'>
                    <div className='form-group'>
                      <label>Tag (optional)</label>
                      <select
                        value={runForm.tag}
                        onChange={e => setRunForm({ ...runForm, tag: e.target.value })}
                      >
                        <option value=''>Select a tag</option>
                        <option value='Training'>Training</option>
                        <option value='Race'>Race</option>
                        <option value='Easy'>Easy</option>
                        <option value='Long'>Long Run</option>
                        <option value='Speed'>Speed Work</option>
                      </select>
                    </div>
                  </div>
                  <div className='form-group'>
                    <label>Notes (optional)</label>
                    <textarea
                      value={runForm.notes}
                      onChange={e => setRunForm({ ...runForm, notes: e.target.value })}
                      placeholder='How did it feel? Route details, weather, etc.'
                      rows={3}
                    />
                  </div>
                  <div className='form-actions'>
                    <button type='submit' className='primary-btn' disabled={loading}>
                      {loading ? '⏳ Saving...' : editingRun ? 'Update Run' : 'Save Run'}
                    </button>
                    <button
                      type='button'
                      onClick={resetForm}
                      className='secondary-btn'
                      disabled={loading}
                    >
                      Cancel
                    </button>
                  </div>
                </form>
              )}

              {runsLoading ? (
                <div className='runs-grid'>
                  {[1, 2, 3, 4, 5].map(i => (
                    <div key={i} className='run-card skeleton'>
                      <div className='skeleton-line' style={{ width: '60%', height: '20px' }}></div>
                      <div
                        className='skeleton-line'
                        style={{ width: '80%', height: '16px', marginTop: '10px' }}
                      ></div>
                      <div
                        className='skeleton-line'
                        style={{ width: '40%', height: '14px', marginTop: '8px' }}
                      ></div>
                    </div>
                  ))}
                </div>
              ) : runs.length === 0 ? (
                <div className='empty-state'>
                  <div className='empty-icon'>🏃‍♂️</div>
                  <h3>No runs yet!</h3>
                  <p>Start your running journey by adding your first run above.</p>
                </div>
              ) : (
                <div className='runs-grid'>
                  {runs.map(run => (
                    <div key={run.id} className='run-card'>
                      <div className='run-header'>
                        <div className='run-date'>
                          {new Date(run.date).toLocaleDateString('en-US', {
                            weekday: 'short',
                            month: 'short',
                            day: 'numeric',
                          })}
                        </div>
                        <div className='run-actions'>
                          <button
                            onClick={() => handleEditRun(run)}
                            className='icon-btn edit-btn'
                            title='Edit run'
                          >
                            ✏️
                          </button>
                          <button
                            onClick={() => handleDeleteRun(run.id)}
                            className='icon-btn delete-btn'
                            title='Delete run'
                          >
                            🗑️
                          </button>
                        </div>
                      </div>
                      <div className='run-stats'>
                        <div className='stat'>
                          <span className='stat-value'>{run.distance}km</span>
                          <span className='stat-label'>Distance</span>
                        </div>
                        <div className='stat'>
                          <span className='stat-value'>{formatDuration(run.duration)}</span>
                          <span className='stat-label'>Duration</span>
                        </div>
                        <div className='stat'>
                          <span className='stat-value'>
                            {calculatePace(run.distance, run.duration)}
                          </span>
                          <span className='stat-label'>Pace/km</span>
                        </div>
                      </div>
                      {run.tag && (
                        <div className='run-tag'>
                          <span className='tag'>{run.tag}</span>
                        </div>
                      )}
                      {run.notes && <div className='run-notes'>{run.notes}</div>}
                    </div>
                  ))}
                </div>
              )}
            </div>
          )}

          {activeTab === 'goals' && (
            <div className='section tab-panel' key='goals'>
              <div className='feature-preview'>
                <div className='feature-icon'>🎯</div>
                <h2>Goals</h2>
                <p>Set distance targets and track your progress towards achieving them.</p>
                <div className='coming-soon-badge'>Coming Soon</div>
              </div>
            </div>
          )}

          {activeTab === 'races' && (
            <div className='section tab-panel' key='races'>
              <div className='feature-preview'>
                <div className='feature-icon'>🏆</div>
                <h2>Races</h2>
                <p>Track upcoming races, set target times, and record your results.</p>
                <div className='coming-soon-badge'>Coming Soon</div>
              </div>
            </div>
          )}

          {activeTab === 'stats' && (
            <div className='section tab-panel' key='stats'>
              <div className='feature-preview'>
                <div className='feature-icon'>📈</div>
                <h2>Statistics</h2>
                <p>View detailed analytics, running trends, and insights about your progress.</p>
                <div className='coming-soon-badge'>Coming Soon</div>
              </div>
            </div>
          )}
        </div>
      </div>

      {/* Toast Container */}
      <div className='toast-container'>
        {toasts.map(toast => (
          <div
            key={toast.id}
            data-toast-id={toast.id}
            className={`toast toast-${toast.type}`}
            onClick={() => removeToast(toast.id)}
          >
            <span className='toast-icon'>
              {toast.type === 'success' && '✅'}
              {toast.type === 'error' && '❌'}
              {toast.type === 'info' && 'ℹ️'}
            </span>
            <span className='toast-message'>{toast.message}</span>
            <button className='toast-close' onClick={() => removeToast(toast.id)}>
              ×
            </button>
          </div>
        ))}
      </div>
    </div>
  );
}

export default App;<|MERGE_RESOLUTION|>--- conflicted
+++ resolved
@@ -9,17 +9,6 @@
 
 function App() {
   const [healthStatus, setHealthStatus] = useState<string>('Checking...');
-<<<<<<< HEAD
-  const [runs, setRuns] = useState<Array<{
-    id: string;
-    date: string;
-    distance: number;
-    duration: number;
-    tag?: string;
-    notes?: string;
-    routeGeoJson?: unknown;
-  }>>([]);
-=======
   const [runs, setRuns] = useState<
     Array<{
       id: string;
@@ -31,7 +20,6 @@
       routeGeoJson?: unknown;
     }>
   >([]);
->>>>>>> f44ef7d8
   const [isLoggedIn, setIsLoggedIn] = useState(false);
   const [email, setEmail] = useState('');
   const [password, setPassword] = useState('');
