{
  "name": "running-app-mvp",
  "version": "1.0.0",
  "description": "Running tracker web app MVP",
  "main": "server.js",
  "type": "module",
  "engines": {
    "node": ">=20.0.0",
    "npm": ">=10.0.0"
  },
  "scripts": {
    "dev": "tsx watch server.ts",
    "dev:frontend": "vite",
    "dev:full": "concurrently \"npm run dev\" \"npm run dev:frontend\"",
    "setup": "npm install && npx prisma migrate dev --name init && npx prisma generate",
    "build": "tsc && vite build",
    "start": "node dist/server.js",
    "preview": "vite preview",
    "lint": "eslint . --ext .ts,.tsx,.js,.jsx",
    "lint:fix": "eslint . --ext .ts,.tsx,.js,.jsx --fix",
    "lint:server": "eslint server.ts server/**/* --ext .ts,.tsx,.js,.jsx",
    "lint:frontend": "eslint src/**/* --ext .ts,.tsx,.js,.jsx",
    "lint:check": "npm run lint && npm run format:check && npm run typecheck",
    "format": "prettier --write .",
    "format:check": "prettier --check .",
    "typecheck": "tsc --noEmit",
    "prisma:generate": "prisma generate",
    "prisma:migrate": "prisma migrate dev",
    "prisma:studio": "prisma studio",
    "test": "vitest",
    "test:ui": "vitest --ui",
    "test:run": "vitest run",
    "test:watch": "vitest --watch",
    "test:integration": "cross-env NODE_OPTIONS=--experimental-vm-modules jest --config jest.config.js",
    "test:integration:watch": "cross-env NODE_OPTIONS=--experimental-vm-modules jest --watch",
    "test:setup": "npx playwright install",
    "validate-test-env": "tsx scripts/validate-test-env.ts",
    "create-test-user": "tsx scripts/create-test-user.ts",
    "test:e2e": "playwright test",
    "test:e2e:ui": "playwright test --ui",
    "test:e2e:headed": "playwright test --headed",
    "test:coverage": "vitest run --coverage",
    "test:coverage:integration": "cross-env NODE_OPTIONS=--experimental-vm-modules jest --config jest.config.js --coverage",
    "test:coverage:all": "npm run test:coverage && npm run test:coverage:integration",
    "test:coverage:report": "node tests/coverage/coverage-report.cjs",
    "test:coverage:open": "npm run test:coverage && open coverage/index.html",
    "test:coverage:ci": "npm run test:coverage:all && npm run test:coverage:report",
    "test:coverage:quality": "node tests/coverage/coverage-quality.cjs",
    "test:coverage:badges": "node tests/coverage/generate-badges.cjs",
    "test:coverage:check": "node tests/coverage/coverage-quality.cjs --ci",
    "test:a11y": "vitest run tests/unit/accessibility",
    "test:a11y:watch": "vitest watch tests/unit/accessibility",
    "test:a11y:e2e": "playwright test tests/e2e/accessibility.test.ts",
    "test:a11y:all": "npm run test:a11y && npm run test:a11y:e2e",
    "test:a11y:ci": "npm run test:a11y && playwright test tests/e2e/accessibility.test.ts --reporter=html",
    "test:visual": "playwright test tests/e2e/visual-regression.test.ts",
    "test:visual:update": "UPDATE_VISUAL_BASELINES=true playwright test tests/e2e/visual-regression.test.ts",
    "test:visual:ci": "CI=true playwright test tests/e2e/visual-regression.test.ts --reporter=html",
    "test:visual:headed": "playwright test tests/e2e/visual-regression.test.ts --headed",
    "test:all": "npm run test:coverage && npm run test:integration && npm run test:e2e",
    "test:infrastructure": "vitest run tests/infrastructure",
    "test:infrastructure:watch": "vitest watch tests/infrastructure",
    "test:all:complete": "npm run test:infrastructure && npm run test:coverage && npm run test:integration && npm run test:e2e && npm run test:a11y:all && npm run test:visual",
    "quality:lint": "eslint . --config eslint.config.quality.js",
    "quality:lint:fix": "eslint . --config eslint.config.quality.js --fix",
    "quality:check": "npm run quality:lint && npm run typecheck && npm run format:check",
    "quality:sonar": "sonar-scanner",
    "quality:complexity": "complexity-report --output reports/complexity.json --format json src/ server/",
    "quality:duplicates": "jscpd src/ server/",
    "quality:metrics": "npm run quality:complexity && npm run quality:duplicates",
    "quality:all": "npm run quality:check && npm run quality:metrics && npm run test:coverage:ci",
    "test:performance": "echo 'Performance benchmarks not yet implemented' && exit 1",
    "test:memory": "echo 'Memory leak tests not yet implemented' && exit 1",
    "prepare": "husky"
  },
  "dependencies": {
    "@mdi/svg": "^7.4.47",
    "@prisma/client": "^6.10.1",
    "bcrypt": "^6.0.0",
    "cors": "^2.8.5",
    "date-fns": "^4.1.0",
    "dotenv": "^17.2.0",
    "express": "^5.1.0",
    "express-rate-limit": "^7.5.1",
    "helmet": "^8.1.0",
    "jsonwebtoken": "^9.0.2",
    "react": "^18.2.0",
    "react-dom": "^18.2.0",
    "react-router-dom": "^7.6.3",
    "recharts": "^3.1.0",
    "uuid": "^11.1.0",
    "winston": "^3.17.0",
    "zod": "^3.22.4"
  },
  "devDependencies": {
    "@axe-core/playwright": "^4.10.2",
    "@axe-core/react": "^4.10.2",
    "@commitlint/cli": "^19.8.1",
    "@commitlint/config-conventional": "^19.8.1",
    "@playwright/test": "^1.54.1",
    "@testing-library/jest-dom": "^6.6.3",
    "@testing-library/react": "^16.3.0",
    "@testing-library/user-event": "^14.6.1",
    "@types/bcrypt": "^5.0.2",
    "@types/cors": "^2.8.17",
    "@types/express": "^5.0.3",
    "@types/express-rate-limit": "^5.1.3",
    "@types/jest": "^30.0.0",
    "@types/jest-axe": "^3.5.9",
    "@types/jsonwebtoken": "^9.0.5",
    "@types/node": "^24.0.12",
    "@types/pngjs": "^6.0.5",
    "@types/react": "^18.2.43",
    "@types/react-dom": "^18.2.17",
    "@types/supertest": "^6.0.3",
    "@types/uuid": "^10.0.0",
    "@types/winston": "^2.4.4",
<<<<<<< HEAD
    "@typescript-eslint/eslint-plugin": "^8.36.0",
    "@typescript-eslint/parser": "^8.35.0",
=======
    "@typescript-eslint/eslint-plugin": "^8.35.0",
    "@typescript-eslint/parser": "^8.36.0",
>>>>>>> 998295c1
    "@vitejs/plugin-react": "^4.6.0",
    "@vitest/coverage-v8": "^3.2.4",
    "autoprefixer": "^10.4.16",
    "axe-core": "^4.10.3",
    "complexity-report": "^2.0.0-alpha",
    "concurrently": "^9.2.0",
    "cross-env": "^7.0.3",
    "eslint": "^9.29.0",
    "eslint-config-prettier": "^10.1.5",
    "eslint-plugin-import": "^2.32.0",
    "eslint-plugin-jsx-a11y": "^6.10.2",
    "eslint-plugin-prettier": "^5.5.1",
    "eslint-plugin-react": "^7.37.5",
    "eslint-plugin-react-hooks": "^5.2.0",
    "eslint-plugin-security": "^3.0.1",
    "eslint-plugin-sonarjs": "^3.0.4",
    "eslint-plugin-testing-library": "^7.5.4",
    "eslint-plugin-unicorn": "^59.0.1",
    "husky": "^9.1.7",
    "jest": "^30.0.4",
    "jest-axe": "^10.0.0",
    "jscpd": "^4.0.5",
    "jsdom": "^26.1.0",
    "lint-staged": "^16.1.2",
    "pixelmatch": "^7.1.0",
    "playwright": "^1.54.0",
    "pngjs": "^7.0.0",
    "postcss": "^8.4.32",
    "prettier": "^3.6.0",
    "prisma": "^6.10.1",
    "rollup": "^4.45.0",
    "sonarqube-scanner": "^4.3.0",
    "supertest": "^7.1.1",
    "tailwindcss": "^4.1.11",
    "ts-jest": "^29.4.0",
    "tsx": "^4.6.2",
    "typescript": "^5.3.3",
    "vite": "^7.0.3",
    "vitest": "^3.2.4"
  },
  "optionalDependencies": {
    "@rollup/rollup-linux-x64-gnu": "^4.45.0"
  },
  "lint-staged": {
    "*.{ts,tsx,js,jsx}": [
      "eslint --fix",
      "prettier --write"
    ],
    "*.{json,md,yml,yaml}": [
      "prettier --write"
    ]
  }
}<|MERGE_RESOLUTION|>--- conflicted
+++ resolved
@@ -115,13 +115,8 @@
     "@types/supertest": "^6.0.3",
     "@types/uuid": "^10.0.0",
     "@types/winston": "^2.4.4",
-<<<<<<< HEAD
     "@typescript-eslint/eslint-plugin": "^8.36.0",
-    "@typescript-eslint/parser": "^8.35.0",
-=======
-    "@typescript-eslint/eslint-plugin": "^8.35.0",
     "@typescript-eslint/parser": "^8.36.0",
->>>>>>> 998295c1
     "@vitejs/plugin-react": "^4.6.0",
     "@vitest/coverage-v8": "^3.2.4",
     "autoprefixer": "^10.4.16",
