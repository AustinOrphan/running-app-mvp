import { Request, Response, NextFunction } from 'express';

export interface AppError extends Error {
  statusCode?: number;
  isOperational?: boolean;
}

export const errorHandler = (
  err: AppError,
  req: Request,
  res: Response,
  next: NextFunction
): void => {
  const statusCode = err.statusCode || 500;
  const message = err.message || 'Internal Server Error';

  console.error('Error:', {
    message: err.message,
    stack: err.stack,
    url: req.url,
    method: req.method,
    timestamp: new Date().toISOString(),
  });

  res.status(statusCode).json({
<<<<<<< HEAD
    error: message,
=======
    message,
    status: statusCode,
    ...(process.env.NODE_ENV === 'development' && { stack: err.stack }),
>>>>>>> a3af3dae
  });
};

export const createError = (message: string, statusCode: number = 500): AppError => {
  const error = new Error(message) as AppError;
  error.statusCode = statusCode;
  error.isOperational = true;
  return error;
};<|MERGE_RESOLUTION|>--- conflicted
+++ resolved
@@ -23,13 +23,7 @@
   });
 
   res.status(statusCode).json({
-<<<<<<< HEAD
     error: message,
-=======
-    message,
-    status: statusCode,
-    ...(process.env.NODE_ENV === 'development' && { stack: err.stack }),
->>>>>>> a3af3dae
   });
 };
 
