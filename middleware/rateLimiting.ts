import rateLimit from 'express-rate-limit';
import { Request, Response, NextFunction } from 'express';
import { logInfo } from '../utils/secureLogger.js';

/**
 * Rate limiting middleware configurations
 * Implements different rate limits for various endpoint types
 */

// Custom error handler for rate limit violations
const rateLimitErrorHandler = (
  req: Request,
  res: Response,
  _next: NextFunction,
  options: { statusCode?: number; message?: string | { message: string } }
) => {
  logInfo('Rate limit exceeded', req, {
    ip: req.ip,
    userAgent: req.get('User-Agent'),
    endpoint: req.path,
    method: req.method,
  });

  const statusCode = options.statusCode || 429;
  const message = options.message || 'Too many requests from this IP, please try again later';

  res.status(statusCode).json({
    message: typeof message === 'string' ? message : message.message,
    status: statusCode,
    retryAfter: res.get('Retry-After'),
  });
};

// Custom key generator that includes user ID for authenticated requests
const generateKey = (req: Request): string => {
  const baseKey = req.ip || 'unknown';
  const userId = (req as Request & { user?: { id: string } }).user?.id;

  // For authenticated requests, include user ID to prevent IP sharing issues
  if (userId) {
    return `${baseKey}:${userId}`;
  }

  return baseKey;
};

/**
 * Factory function to create rate limit configurations with common options
 */
function createRateLimitConfig(options: { windowMs: number; max: number; message: string }) {
  return rateLimit({
    windowMs: options.windowMs,
    max: options.max,
    message: {
      message: options.message,
      status: 429,
    },
    statusCode: 429,
    standardHeaders: true,
    legacyHeaders: false,
    keyGenerator: generateKey,
    handler: rateLimitErrorHandler,
    skip: (_req: Request) => {
      const isTestEnvironment = process.env.NODE_ENV === 'test';
      const rateLimitingEnabled = process.env.RATE_LIMITING_ENABLED;

<<<<<<< HEAD
      if (isTestEnvironment) {
        // In test environment: disabled by default, explicitly enable with 'true'
        return rateLimitingEnabled !== 'true';
      } else {
        // In non-test environments: enabled by default, explicitly disable with 'false'
        return rateLimitingEnabled === 'false';
      }
=======
      // In the test environment, rate limiting is opt-in (disabled by default).
      if (process.env.NODE_ENV === 'test') {
        return process.env.RATE_LIMITING_ENABLED !== 'true';
      }

      // In other environments, rate limiting is opt-out (enabled by default).
      return process.env.RATE_LIMITING_ENABLED === 'false';
>>>>>>> 15186d13
    },
  });
}

/**
 * Strict rate limiting for authentication endpoints
 * 5 requests per 15 minutes to prevent brute force attacks
 */
export const authRateLimit = createRateLimitConfig({
  windowMs: 15 * 60 * 1000, // 15 minutes
  max: 5,
  message: 'Too many authentication attempts from this IP, please try again after 15 minutes',
});

/**
 * Standard rate limiting for general API endpoints
 * 100 requests per 15 minutes for normal operations
 */
export const apiRateLimit = createRateLimitConfig({
  windowMs: 15 * 60 * 1000, // 15 minutes
  max: 100,
  message: 'Too many requests from this IP, please try again later',
});

/**
 * Moderate rate limiting for data creation endpoints
 * 50 requests per 15 minutes for create operations
 */
export const createRateLimit = createRateLimitConfig({
  windowMs: 15 * 60 * 1000, // 15 minutes
  max: 50,
  message: 'Too many creation requests from this IP, please try again later',
});

/**
 * Relaxed rate limiting for read-only endpoints
 * 200 requests per 15 minutes for data retrieval
 */
export const readRateLimit = createRateLimitConfig({
  windowMs: 15 * 60 * 1000, // 15 minutes
  max: 200,
  message: 'Too many requests from this IP, please try again later',
});

/**
 * Strict rate limiting for password reset and sensitive operations
 * 3 requests per hour to prevent abuse
 */
export const sensitiveRateLimit = createRateLimitConfig({
  windowMs: 60 * 60 * 1000, // 1 hour
  max: 3,
  message: 'Too many sensitive operation attempts from this IP, please try again after 1 hour',
});

/**
 * Global rate limiting for all endpoints
 * 1000 requests per hour as a safety net
 */
export const globalRateLimit = createRateLimitConfig({
  windowMs: 60 * 60 * 1000, // 1 hour
  max: 1000,
  message: 'Global rate limit exceeded, please try again later',
});

/**
 * Rate limiting configuration for different endpoint patterns
 */
export const rateLimitConfig = {
  // Authentication endpoints
  auth: authRateLimit,

  // Data creation endpoints (POST)
  create: createRateLimit,

  // Data read endpoints (GET)
  read: readRateLimit,

  // General API endpoints
  api: apiRateLimit,

  // Sensitive operations
  sensitive: sensitiveRateLimit,

  // Global rate limit
  global: globalRateLimit,
};

/**
 * Helper function to apply appropriate rate limiting based on endpoint type
 */
export const getRateLimitMiddleware = (type: keyof typeof rateLimitConfig) => {
  return rateLimitConfig[type];
};<|MERGE_RESOLUTION|>--- conflicted
+++ resolved
@@ -64,23 +64,13 @@
       const isTestEnvironment = process.env.NODE_ENV === 'test';
       const rateLimitingEnabled = process.env.RATE_LIMITING_ENABLED;
 
-<<<<<<< HEAD
+      // In the test environment, rate limiting is opt-in (disabled by default).
       if (isTestEnvironment) {
-        // In test environment: disabled by default, explicitly enable with 'true'
         return rateLimitingEnabled !== 'true';
-      } else {
-        // In non-test environments: enabled by default, explicitly disable with 'false'
-        return rateLimitingEnabled === 'false';
       }
-=======
-      // In the test environment, rate limiting is opt-in (disabled by default).
-      if (process.env.NODE_ENV === 'test') {
-        return process.env.RATE_LIMITING_ENABLED !== 'true';
-      }
-
+      
       // In other environments, rate limiting is opt-out (enabled by default).
-      return process.env.RATE_LIMITING_ENABLED === 'false';
->>>>>>> 15186d13
+      return rateLimitingEnabled === 'false';
     },
   });
 }
