--- conflicted
+++ resolved
@@ -8,11 +8,7 @@
  */
 
 // Custom error handler for rate limit violations
-<<<<<<< HEAD
 const rateLimitErrorHandler = (req: Request, res: Response, _next: unknown, options: { statusCode?: number; message?: string | { message: string } }) => {
-=======
-const rateLimitErrorHandler = (req: Request, res: Response, next: any, options: any) => {
->>>>>>> 7e6a3e65
   logInfo('Rate limit exceeded', req, {
     ip: req.ip,
     userAgent: req.get('User-Agent'),
@@ -46,15 +42,11 @@
 /**
  * Factory function to create rate limit configurations with common options
  */
-<<<<<<< HEAD
-function createRateLimitConfig(options: { windowMs: number; max: number; message: string }) {
-=======
 function createRateLimitConfig(options: {
   windowMs: number;
   max: number;
   message: string;
 }) {
->>>>>>> 7e6a3e65
   return rateLimit({
     windowMs: options.windowMs,
     max: options.max,
@@ -67,11 +59,7 @@
     legacyHeaders: false,
     keyGenerator: generateKey,
     handler: rateLimitErrorHandler,
-<<<<<<< HEAD
     skip: (_req: Request) => {
-=======
-    skip: (req: Request) => {
->>>>>>> 7e6a3e65
       return process.env.NODE_ENV === 'test';
     },
   });
@@ -84,11 +72,7 @@
 export const authRateLimit = createRateLimitConfig({
   windowMs: 15 * 60 * 1000, // 15 minutes
   max: 5,
-<<<<<<< HEAD
   message: 'Too many authentication attempts from this IP, please try again after 15 minutes',
-=======
-  message: 'Too many authentication attempts from this IP, please try again after 15 minutes'
->>>>>>> 7e6a3e65
 });
 
 /**
@@ -98,11 +82,7 @@
 export const apiRateLimit = createRateLimitConfig({
   windowMs: 15 * 60 * 1000, // 15 minutes
   max: 100,
-<<<<<<< HEAD
   message: 'Too many requests from this IP, please try again later',
-=======
-  message: 'Too many requests from this IP, please try again later'
->>>>>>> 7e6a3e65
 });
 
 /**
@@ -112,11 +92,7 @@
 export const createRateLimit = createRateLimitConfig({
   windowMs: 15 * 60 * 1000, // 15 minutes
   max: 50,
-<<<<<<< HEAD
   message: 'Too many creation requests from this IP, please try again later',
-=======
-  message: 'Too many creation requests from this IP, please try again later'
->>>>>>> 7e6a3e65
 });
 
 /**
@@ -126,11 +102,7 @@
 export const readRateLimit = createRateLimitConfig({
   windowMs: 15 * 60 * 1000, // 15 minutes
   max: 200,
-<<<<<<< HEAD
   message: 'Too many requests from this IP, please try again later',
-=======
-  message: 'Too many requests from this IP, please try again later'
->>>>>>> 7e6a3e65
 });
 
 /**
@@ -140,11 +112,7 @@
 export const sensitiveRateLimit = createRateLimitConfig({
   windowMs: 60 * 60 * 1000, // 1 hour
   max: 3,
-<<<<<<< HEAD
   message: 'Too many sensitive operation attempts from this IP, please try again after 1 hour',
-=======
-  message: 'Too many sensitive operation attempts from this IP, please try again after 1 hour'
->>>>>>> 7e6a3e65
 });
 
 /**
@@ -154,11 +122,7 @@
 export const globalRateLimit = createRateLimitConfig({
   windowMs: 60 * 60 * 1000, // 1 hour
   max: 1000,
-<<<<<<< HEAD
   message: 'Global rate limit exceeded, please try again later',
-=======
-  message: 'Global rate limit exceeded, please try again later'
->>>>>>> 7e6a3e65
 });
 
 /**
