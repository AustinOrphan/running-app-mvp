/**
 * Improved Authentication E2E Tests
 * Demonstrates reliability improvements and best practices
 */

import { test, expect } from '@playwright/test';

import { ReliabilityUtils } from './utils/reliability';
import { testDb } from '../fixtures/testDatabase';
import type { TestUser } from './types';
import { assertTestUser } from './types/index.js';

test.describe('Authentication Flow E2E Tests - Improved', () => {
  let reliability: ReliabilityUtils;

  test.beforeEach(async ({ page: _page }) => {
    reliability = new ReliabilityUtils(_page);

    // Clean database with improved error handling
    await testDb.cleanupDatabase();

    // Navigate with proper wait conditions
    await _page.goto('/');
    await _page.waitForLoadState('networkidle');
  });

  test.afterAll(async () => {
    await testDb.cleanupDatabase();
    await testDb.prisma.$disconnect();
  });

  test.describe('Registration Flow - Improved', () => {
    test('should successfully register a new user with enhanced reliability', async ({
      page: _page,
    }) => {
      // Navigate to registration with proper wait
      await reliability.clickSafely('text=Sign Up');

      // Wait for form to be fully loaded and interactive
      await _page.waitForSelector('h2:has-text("Create Account")');
      await reliability.ensurePageInteractive();

      // Fill form using enhanced form helper
      await _page.fill('input[type="email"]', 'newuser@test.com');
      await _page.fill('input[type="password"]', 'securepassword123');
      await _page.fill('input[name="confirmPassword"]', 'securepassword123');

      // Submit with proper loading state handling
      await _page.click('button[type="submit"]');

      // Wait for navigation with network idle
      await _page.waitForURL('**/dashboard');

      // Verify dashboard is fully loaded
      await _page.waitForSelector('h1:has-text("Dashboard")');

      // Verify user email is displayed
      await _page.waitForSelector('text=newuser@test.com');
    });

    test('should handle validation errors reliably', async ({ page: _page }) => {
      await reliability.clickSafely('text=Sign Up');
      await _page.waitForSelector('h2:has-text("Create Account")');

      // Test invalid email with enhanced error checking
      await _page.fill('input[type="email"]', 'invalid-email');
      await _page.fill('input[type="password"]', 'password123');
      await _page.fill('input[name="confirmPassword"]', 'password123');

      await _page.click('button[type="submit"]');
      await _page.waitForSelector('text=Please enter a valid email');

      // Test weak password
      await _page.fill('input[type="email"]', 'valid@test.com');
      await _page.fill('input[type="password"]', '123');
      await _page.fill('input[name="confirmPassword"]', '123');

      await _page.click('button[type="submit"]');
      await _page.waitForSelector('text=Password must be at least');

      // Test mismatched passwords
      await _page.fill('input[type="password"]', 'password123');
      await _page.fill('input[name="confirmPassword"]', 'different123');

      await _page.click('button[type="submit"]');
      await _page.waitForSelector('text=Passwords do not match');
    });

    test('should prevent duplicate email registration with retry handling', async ({
      page: _page,
    }) => {
      // Create existing user with database helper
      await testDb.createTestUser({
        email: 'existing@test.com',
        password: 'password123',
      });

      // Wait for database state to settle
      await reliability.waitForDatabaseState(async () => {
        // Verify user exists in database
        const user = await testDb.prisma.user.findUnique({
          where: { email: 'existing@test.com' },
        });
        return user !== null;
      });

      await reliability.clickSafely('text=Sign Up');
      await _page.waitForSelector('h2:has-text("Create Account")');

      await _page.fill('input[type="email"]', 'existing@test.com');
      await _page.fill('input[type="password"]', 'newpassword123');
      await _page.fill('input[name="confirmPassword"]', 'newpassword123');

      await _page.click('button[type="submit"]');
      await _page.waitForSelector('text=Email already exists');

      // Verify still on registration page
      await _page.waitForSelector('h2:has-text("Create Account")');
    });
  });

  test.describe('Login Flow - Improved', () => {
    let testUser: TestUser | undefined;

    test.beforeEach(async () => {
      // Create test user with enhanced error handling
      testUser = await testDb.createTestUser({
        email: 'login@test.com',
        password: 'testpassword123',
      });

      // Verify user creation completed
      await reliability.waitForDatabaseState(async () => {
        const user = await testDb.prisma.user.findUnique({
          where: { email: 'login@test.com' },
        });
        return user !== null;
      });
    });

    test('should login successfully with enhanced reliability', async ({ page: _page }) => {
      if (!testUser) {
        throw new Error('Test user not created');
      }

      // Use enhanced auth helper
      await reliability.clickSafely('text=Sign In');
      await _page.waitForSelector('h2:has-text("Welcome Back")');
      await _page.fill('input[type="email"]', assertTestUser(testUser).email);
      await _page.fill('input[type="password"]', 'testpassword123');
      await _page.click('button[type="submit"]');

      // Verify authenticated state
      await _page.waitForSelector('h1:has-text("Dashboard")');
      await _page.waitForSelector(`text=${assertTestUser(testUser).email}`);
    });

    test('should handle invalid credentials gracefully', async ({ page: _page }) => {
      if (!testUser) {
        throw new Error('Test user not created');
      }

      await reliability.clickSafely('text=Sign In');
      await _page.waitForSelector('h2:has-text("Welcome Back")');

<<<<<<< HEAD
      // Test wrong password handling
      await _page.fill('input[type="email"]', testUser.email);
=======
      // Test wrong password with network retry wrapper
      await _page.fill('input[type="email"]', assertTestUser(testUser).email);
>>>>>>> 157a5c8d
      await _page.fill('input[type="password"]', 'wrongpassword');
      await _page.click('button[type="submit"]');
      await _page.waitForSelector('text=Invalid credentials');

      // Verify still on login page
      await _page.waitForSelector('h2:has-text("Welcome Back")');
    });

    test('should handle network timeouts gracefully', async ({ page: _page }) => {
      if (!testUser) {
        throw new Error('Test user not created');
      }

      await reliability.clickSafely('text=Sign In');
      await _page.waitForSelector('h2:has-text("Welcome Back")');

      // Simulate slow network by intercepting requests
      await _page.route('**/api/auth/login', async route => {
        // Delay response to test timeout handling
        await new Promise(resolve => setTimeout(resolve, 2000));
        await route.continue();
      });

      await _page.fill('input[type="email"]', assertTestUser(testUser).email);
      await _page.fill('input[type="password"]', 'testpassword123');

      // Use network retry wrapper for flaky network conditions
      await _page.click('button[type="submit"]');
      await _page.waitForURL('**/dashboard', { timeout: 15000 });
    });
  });

  test.describe('Protected Routes - Enhanced', () => {
    test('should handle route protection with proper wait conditions', async ({ page: _page }) => {
      const protectedRoutes = ['/dashboard', '/runs', '/stats', '/profile'];

      for (const route of protectedRoutes) {
        await _page.goto(route);

        // Enhanced wait for redirect with timeout
        await _page.waitForURL('**/login', { timeout: 10000 });

        // Verify login page is fully loaded
        await _page.waitForSelector('h2:has-text("Welcome Back")');
      }
    });

    test('should maintain session across navigation', async ({ page: _page }) => {
      const testUser = await testDb.createTestUser({
        email: 'session@test.com',
        password: 'testpassword123',
      });

      // Login with enhanced helper
      await reliability.clickSafely('text=Sign In');
      await _page.waitForSelector('h2:has-text("Welcome Back")');
      await _page.fill('input[type="email"]', assertTestUser(testUser).email);
      await _page.fill('input[type="password"]', 'testpassword123');
      await _page.click('button[type="submit"]');
      await _page.waitForURL('**/dashboard');

      const protectedRoutes = ['/dashboard', '/runs', '/stats'];

      for (const route of protectedRoutes) {
        await _page.goto(route);
        await _page.waitForLoadState('networkidle');

        // Verify we're on the correct route
        await expect(_page).toHaveURL(route);

        // Verify authenticated state is maintained
        await _page.waitForSelector(`text=${assertTestUser(testUser).email}`);
      }
    });
  });

  test.describe('Performance and Stability', () => {
    test('should handle concurrent user operations', async ({ page: _page }) => {
      const testUser = await testDb.createTestUser({
        email: 'concurrent@test.com',
        password: 'testpassword123',
      });

      await reliability.clickSafely('text=Sign In');
      await _page.waitForSelector('h2:has-text("Welcome Back")');
      await _page.fill('input[type="email"]', assertTestUser(testUser).email);
      await _page.fill('input[type="password"]', 'testpassword123');
      await _page.click('button[type="submit"]');
      await _page.waitForURL('**/dashboard');

      // Simulate rapid navigation
      const routes = ['/dashboard', '/runs', '/stats', '/dashboard'];

      for (const route of routes) {
        await _page.goto(route);
        await reliability.ensurePageInteractive();

        // Verify page is stable before moving to next
        await _page.waitForLoadState('networkidle');
      }
    });

    test('should recover from temporary network failures', async ({ page: _page }) => {
      const testUser = await testDb.createTestUser({
        email: 'network@test.com',
        password: 'testpassword123',
      });

      // Simulate intermittent network issues
      let requestCount = 0;
      await _page.route('**/api/**', async route => {
        requestCount++;

        // Fail every 3rd request to simulate network issues
        if (requestCount % 3 === 0) {
          await route.abort('internetdisconnected');
        } else {
          await route.continue();
        }
      });

      // Login should succeed despite network issues due to retry logic
      await reliability.withNetworkRetry(async () => {
        await reliability.clickSafely('text=Sign In');
        await _page.waitForSelector('h2:has-text("Welcome Back")');
        await _page.fill('input[type="email"]', assertTestUser(testUser).email);
        await _page.fill('input[type="password"]', 'testpassword123');
        await _page.click('button[type="submit"]');
        await _page.waitForURL('**/dashboard');
      });

      // Verify successful login
      await _page.waitForSelector('h1:has-text("Dashboard")');
    });
  });
});<|MERGE_RESOLUTION|>--- conflicted
+++ resolved
@@ -163,13 +163,8 @@
       await reliability.clickSafely('text=Sign In');
       await _page.waitForSelector('h2:has-text("Welcome Back")');
 
-<<<<<<< HEAD
       // Test wrong password handling
-      await _page.fill('input[type="email"]', testUser.email);
-=======
-      // Test wrong password with network retry wrapper
-      await _page.fill('input[type="email"]', assertTestUser(testUser).email);
->>>>>>> 157a5c8d
+      await _page.fill('input[type="email"]', assertTestUser(testUser).email);
       await _page.fill('input[type="password"]', 'wrongpassword');
       await _page.click('button[type="submit"]');
       await _page.waitForSelector('text=Invalid credentials');
