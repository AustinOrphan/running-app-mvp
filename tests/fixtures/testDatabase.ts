--- conflicted
+++ resolved
@@ -2,13 +2,9 @@
 import bcrypt from 'bcrypt';
 import jwt from 'jsonwebtoken';
 
-<<<<<<< HEAD
-import { mockRuns, mockTestUser, mockGoals, mockRaces } from './mockData';
-=======
 import { Goal } from '../../src/types/goals.js';
 
 import { mockRuns, mockTestUser, mockGoals, mockRaces } from './mockData.js';
->>>>>>> 0799ca77
 
 const prisma = new PrismaClient({
   datasources: {
