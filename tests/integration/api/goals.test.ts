--- conflicted
+++ resolved
@@ -3,16 +3,7 @@
 import request from 'supertest';
 
 import goalsRoutes from '../../../routes/goals.js';
-<<<<<<< HEAD
-import {
-  mockGoals,
-  mockCreateGoalData,
-  createMockGoal,
-  mockRuns,
-} from '../../fixtures/mockData.js';
-=======
 import { mockGoals, mockCreateGoalData, createMockGoal, mockRuns } from '../../fixtures/mockData.js';
->>>>>>> 9588f0eb
 import { testDb } from '../../fixtures/testDatabase.js';
 
 // Create test app
