import request from 'supertest';
<<<<<<< HEAD
import express from 'express';
import cors from 'cors';
import { testDb } from '../../fixtures/testDatabase';
import { mockRaces } from '../../fixtures/mockData';
import raceRoutes from '../../../routes/races';

// Create test app
const createTestApp = () => {
  const app = express();
  app.use(cors());
  app.use(express.json());
  app.use('/api/races', raceRoutes);
  return app;
};
=======

import { app } from '../../../app';
import { mockRaces } from '../../fixtures/mockData';
import { testDb } from '../../fixtures/testDatabase';
>>>>>>> a3af3dae

describe('Races API Integration Tests', () => {
  let testUser: any;
  let authToken: string;
  let app: express.Application;

  beforeEach(async () => {
    // Create test app
    app = createTestApp();
    
    // Clean database and create test user
    await testDb.cleanupDatabase();
    testUser = await testDb.createTestUser({
      email: 'races@test.com',
      password: 'testpassword123',
    });
    authToken = testDb.generateTestToken(testUser.id);
  });

  afterAll(async () => {
    await testDb.cleanupDatabase();
    await testDb.prisma.$disconnect();
  });

  describe('GET /api/races', () => {
    it('returns empty races list for new user', async () => {
      const response = await request(app)
        .get('/api/races')
        .set('Authorization', `Bearer ${authToken}`)
        .expect(200);

      expect(response.body).toEqual([]);
    });

    it('returns user races when they exist', async () => {
      // Create test races
      await testDb.createTestRaces(testUser.id, mockRaces.slice(0, 3));

      const response = await request(app)
        .get('/api/races')
        .set('Authorization', `Bearer ${authToken}`)
        .expect(200);

      expect(response.body).toHaveLength(3);
      expect(response.body[0]).toMatchObject({
        id: expect.any(Number),
        name: expect.any(String),
        date: expect.any(String),
        distance: expect.any(Number),
        location: expect.any(String),
        registrationUrl: expect.stringMatching(/^https?:\/\//),
        isRegistered: expect.any(Boolean),
        goalTime: expect.any(Number),
        actualTime: expect.any(Number),
        createdAt: expect.any(String),
        updatedAt: expect.any(String),
      });
    });

    it('returns 401 for unauthenticated requests', async () => {
      await request(app).get('/api/races').expect(401);
    });

    it('returns 401 for invalid token', async () => {
      await request(app).get('/api/races').set('Authorization', 'Bearer invalid-token').expect(401);
    });

    it('filters races by registration status', async () => {
      // Create mix of registered and unregistered races
      const races = mockRaces.slice(0, 4);
      races[0].isRegistered = true;
      races[1].isRegistered = false;
      races[2].isRegistered = true;
      races[3].isRegistered = false;

      await testDb.createTestRaces(testUser.id, races);

      // Get only registered races
      const registeredResponse = await request(app)
        .get('/api/races?status=registered')
        .set('Authorization', `Bearer ${authToken}`)
        .expect(200);

      expect(registeredResponse.body).toHaveLength(2);
      expect(registeredResponse.body.every((race: any) => race.isRegistered)).toBe(true);

      // Get only unregistered races
      const unregisteredResponse = await request(app)
        .get('/api/races?status=unregistered')
        .set('Authorization', `Bearer ${authToken}`)
        .expect(200);

      expect(unregisteredResponse.body).toHaveLength(2);
      expect(unregisteredResponse.body.every((race: any) => !race.isRegistered)).toBe(true);
    });

    it('filters races by upcoming/past dates', async () => {
      // Create races with different dates
      const pastRace = { ...mockRaces[0], date: '2023-06-01' };
      const futureRace = { ...mockRaces[1], date: '2025-06-01' };

      await testDb.createTestRaces(testUser.id, [pastRace, futureRace]);

      // Get only upcoming races
      const upcomingResponse = await request(app)
        .get('/api/races?timeframe=upcoming')
        .set('Authorization', `Bearer ${authToken}`)
        .expect(200);

      expect(upcomingResponse.body).toHaveLength(1);
      expect(new Date(upcomingResponse.body[0].date).getTime()).toBeGreaterThan(Date.now());

      // Get only past races
      const pastResponse = await request(app)
        .get('/api/races?timeframe=past')
        .set('Authorization', `Bearer ${authToken}`)
        .expect(200);

      expect(pastResponse.body).toHaveLength(1);
      expect(new Date(pastResponse.body[0].date).getTime()).toBeLessThan(Date.now());
    });
  });

  describe('POST /api/races', () => {
    it('creates a new race successfully', async () => {
      const newRace = {
        name: '10K Spring Race',
        date: '2024-08-15',
        distance: 10,
        location: 'Central Park, NY',
        registrationUrl: 'https://example.com/register',
        goalTime: 2700, // 45 minutes
      };

      const response = await request(app)
        .post('/api/races')
        .set('Authorization', `Bearer ${authToken}`)
        .send(newRace)
        .expect(201);

      expect(response.body).toMatchObject({
        id: expect.any(Number),
        name: newRace.name,
        date: expect.stringContaining('2024-08-15'),
        distance: newRace.distance,
        location: newRace.location,
        registrationUrl: newRace.registrationUrl,
        goalTime: newRace.goalTime,
        isRegistered: false,
        actualTime: null,
        userId: testUser.id,
        createdAt: expect.any(String),
        updatedAt: expect.any(String),
      });
    });

    it('returns 400 for missing required fields', async () => {
      const incompleteRace = {
        name: 'Incomplete Race',
        // Missing required fields
      };

      await request(app)
        .post('/api/races')
        .set('Authorization', `Bearer ${authToken}`)
        .send(incompleteRace)
        .expect(400);
    });

    it('returns 400 for invalid distance', async () => {
      const invalidRace = {
        name: 'Invalid Race',
        date: '2024-08-15',
        distance: -5, // Invalid negative distance
        location: 'Test Location',
        registrationUrl: 'https://example.com/register',
      };

      await request(app)
        .post('/api/races')
        .set('Authorization', `Bearer ${authToken}`)
        .send(invalidRace)
        .expect(400);
    });

    it('returns 400 for invalid date format', async () => {
      const invalidRace = {
        name: 'Invalid Date Race',
        date: 'invalid-date',
        distance: 10,
        location: 'Test Location',
        registrationUrl: 'https://example.com/register',
      };

      await request(app)
        .post('/api/races')
        .set('Authorization', `Bearer ${authToken}`)
        .send(invalidRace)
        .expect(400);
    });

    it('returns 400 for invalid registration URL', async () => {
      const invalidRace = {
        name: 'Invalid URL Race',
        date: '2024-08-15',
        distance: 10,
        location: 'Test Location',
        registrationUrl: 'not-a-valid-url',
      };

      await request(app)
        .post('/api/races')
        .set('Authorization', `Bearer ${authToken}`)
        .send(invalidRace)
        .expect(400);
    });

    it('returns 401 for unauthenticated requests', async () => {
      const newRace = {
        name: 'Test Race',
        date: '2024-08-15',
        distance: 10,
        location: 'Test Location',
        registrationUrl: 'https://example.com/register',
      };

      await request(app).post('/api/races').send(newRace).expect(401);
    });
  });

  describe('PUT /api/races/:id', () => {
    let testRace: any;

    beforeEach(async () => {
      const races = await testDb.createTestRaces(testUser.id, [mockRaces[0]]);
      testRace = races[0];
    });

    it('updates a race successfully', async () => {
      const updatedData = {
        name: 'Updated Race Name',
        location: 'Updated Location',
        goalTime: 3000,
        isRegistered: true,
      };

      const response = await request(app)
        .put(`/api/races/${testRace.id}`)
        .set('Authorization', `Bearer ${authToken}`)
        .send(updatedData)
        .expect(200);

      expect(response.body).toMatchObject({
        id: testRace.id,
        name: updatedData.name,
        location: updatedData.location,
        goalTime: updatedData.goalTime,
        isRegistered: updatedData.isRegistered,
        updatedAt: expect.any(String),
      });
    });

    it('updates race with actual time after completion', async () => {
      const actualTimeData = {
        actualTime: 2850, // 47.5 minutes
        isRegistered: true,
      };

      const response = await request(app)
        .put(`/api/races/${testRace.id}`)
        .set('Authorization', `Bearer ${authToken}`)
        .send(actualTimeData)
        .expect(200);

      expect(response.body.actualTime).toBe(actualTimeData.actualTime);
      expect(response.body.isRegistered).toBe(true);
    });

    it('returns 404 for non-existent race', async () => {
      const nonExistentId = 99999;

      await request(app)
        .put(`/api/races/${nonExistentId}`)
        .set('Authorization', `Bearer ${authToken}`)
        .send({ name: 'Updated Name' })
        .expect(404);
    });

    it('returns 403 for race owned by different user', async () => {
      // Create another user
      const otherUser = await testDb.createTestUser({
        email: 'other@test.com',
        password: 'otherpassword123',
      });
      const otherToken = testDb.generateTestToken(otherUser.id);

      await request(app)
        .put(`/api/races/${testRace.id}`)
        .set('Authorization', `Bearer ${otherToken}`)
        .send({ name: 'Unauthorized Update' })
        .expect(403);
    });

    it('returns 401 for unauthenticated requests', async () => {
      await request(app)
        .put(`/api/races/${testRace.id}`)
        .send({ name: 'Updated Name' })
        .expect(401);
    });

    it('returns 400 for invalid update data', async () => {
      const invalidData = {
        distance: -10, // Invalid negative distance
      };

      await request(app)
        .put(`/api/races/${testRace.id}`)
        .set('Authorization', `Bearer ${authToken}`)
        .send(invalidData)
        .expect(400);
    });
  });

  describe('DELETE /api/races/:id', () => {
    let testRace: any;

    beforeEach(async () => {
      const races = await testDb.createTestRaces(testUser.id, [mockRaces[0]]);
      testRace = races[0];
    });

    it('deletes a race successfully', async () => {
      await request(app)
        .delete(`/api/races/${testRace.id}`)
        .set('Authorization', `Bearer ${authToken}`)
        .expect(204);

      // Verify race is deleted
      const response = await request(app)
        .get('/api/races')
        .set('Authorization', `Bearer ${authToken}`)
        .expect(200);

      expect(response.body).toHaveLength(0);
    });

    it('returns 404 for non-existent race', async () => {
      const nonExistentId = 99999;

      await request(app)
        .delete(`/api/races/${nonExistentId}`)
        .set('Authorization', `Bearer ${authToken}`)
        .expect(404);
    });

    it('returns 403 for race owned by different user', async () => {
      // Create another user
      const otherUser = await testDb.createTestUser({
        email: 'other@test.com',
        password: 'otherpassword123',
      });
      const otherToken = testDb.generateTestToken(otherUser.id);

      await request(app)
        .delete(`/api/races/${testRace.id}`)
        .set('Authorization', `Bearer ${otherToken}`)
        .expect(403);
    });

    it('returns 401 for unauthenticated requests', async () => {
      await request(app).delete(`/api/races/${testRace.id}`).expect(401);
    });
  });

  describe('GET /api/races/:id/analytics', () => {
    let testRace: any;

    beforeEach(async () => {
      const raceWithTime = { ...mockRaces[0], actualTime: 2850, goalTime: 3000 };
      const races = await testDb.createTestRaces(testUser.id, [raceWithTime]);
      testRace = races[0];
    });

    it('returns race analytics successfully', async () => {
      const response = await request(app)
        .get(`/api/races/${testRace.id}/analytics`)
        .set('Authorization', `Bearer ${authToken}`)
        .expect(200);

      expect(response.body).toMatchObject({
        raceId: testRace.id,
        goalTime: testRace.goalTime,
        actualTime: testRace.actualTime,
        timeDifference: expect.any(Number),
        goalAchieved: expect.any(Boolean),
        paceAnalysis: expect.objectContaining({
          averagePace: expect.any(Number),
          goalPace: expect.any(Number),
          paceComparison: expect.any(String),
        }),
      });
    });

    it('calculates time difference correctly', async () => {
      const response = await request(app)
        .get(`/api/races/${testRace.id}/analytics`)
        .set('Authorization', `Bearer ${authToken}`)
        .expect(200);

      const expectedDifference = testRace.actualTime - testRace.goalTime;
      expect(response.body.timeDifference).toBe(expectedDifference);
      expect(response.body.goalAchieved).toBe(expectedDifference <= 0);
    });

    it('returns 404 for race without actual time', async () => {
      const raceWithoutTime = { ...mockRaces[1], actualTime: null };
      const races = await testDb.createTestRaces(testUser.id, [raceWithoutTime]);
      const incompleteRace = races[0];

      await request(app)
        .get(`/api/races/${incompleteRace.id}/analytics`)
        .set('Authorization', `Bearer ${authToken}`)
        .expect(400);
    });

    it('returns 404 for non-existent race', async () => {
      const nonExistentId = 99999;

      await request(app)
        .get(`/api/races/${nonExistentId}/analytics`)
        .set('Authorization', `Bearer ${authToken}`)
        .expect(404);
    });

    it('returns 403 for race owned by different user', async () => {
      // Create another user
      const otherUser = await testDb.createTestUser({
        email: 'other@test.com',
        password: 'otherpassword123',
      });
      const otherToken = testDb.generateTestToken(otherUser.id);

      await request(app)
        .get(`/api/races/${testRace.id}/analytics`)
        .set('Authorization', `Bearer ${otherToken}`)
        .expect(403);
    });

    it('returns 401 for unauthenticated requests', async () => {
      await request(app).get(`/api/races/${testRace.id}/analytics`).expect(401);
    });
  });

  describe('POST /api/races/:id/register', () => {
    let testRace: any;

    beforeEach(async () => {
      const unregisteredRace = { ...mockRaces[0], isRegistered: false };
      const races = await testDb.createTestRaces(testUser.id, [unregisteredRace]);
      testRace = races[0];
    });

    it('registers for race successfully', async () => {
      const response = await request(app)
        .post(`/api/races/${testRace.id}/register`)
        .set('Authorization', `Bearer ${authToken}`)
        .expect(200);

      expect(response.body.isRegistered).toBe(true);
      expect(response.body.updatedAt).not.toBe(testRace.updatedAt);
    });

    it('returns 400 if already registered', async () => {
      // First registration
      await request(app)
        .post(`/api/races/${testRace.id}/register`)
        .set('Authorization', `Bearer ${authToken}`)
        .expect(200);

      // Second registration attempt
      await request(app)
        .post(`/api/races/${testRace.id}/register`)
        .set('Authorization', `Bearer ${authToken}`)
        .expect(400);
    });

    it('returns 404 for non-existent race', async () => {
      const nonExistentId = 99999;

      await request(app)
        .post(`/api/races/${nonExistentId}/register`)
        .set('Authorization', `Bearer ${authToken}`)
        .expect(404);
    });

    it('returns 403 for race owned by different user', async () => {
      // Create another user
      const otherUser = await testDb.createTestUser({
        email: 'other@test.com',
        password: 'otherpassword123',
      });
      const otherToken = testDb.generateTestToken(otherUser.id);

      await request(app)
        .post(`/api/races/${testRace.id}/register`)
        .set('Authorization', `Bearer ${otherToken}`)
        .expect(403);
    });

    it('returns 401 for unauthenticated requests', async () => {
      await request(app).post(`/api/races/${testRace.id}/register`).expect(401);
    });
  });

  describe('POST /api/races/:id/unregister', () => {
    let testRace: any;

    beforeEach(async () => {
      const registeredRace = { ...mockRaces[0], isRegistered: true };
      const races = await testDb.createTestRaces(testUser.id, [registeredRace]);
      testRace = races[0];
    });

    it('unregisters from race successfully', async () => {
      const response = await request(app)
        .post(`/api/races/${testRace.id}/unregister`)
        .set('Authorization', `Bearer ${authToken}`)
        .expect(200);

      expect(response.body.isRegistered).toBe(false);
      expect(response.body.updatedAt).not.toBe(testRace.updatedAt);
    });

    it('returns 400 if not registered', async () => {
      // First unregistration
      await request(app)
        .post(`/api/races/${testRace.id}/unregister`)
        .set('Authorization', `Bearer ${authToken}`)
        .expect(200);

      // Second unregistration attempt
      await request(app)
        .post(`/api/races/${testRace.id}/unregister`)
        .set('Authorization', `Bearer ${authToken}`)
        .expect(400);
    });

    it('returns 404 for non-existent race', async () => {
      const nonExistentId = 99999;

      await request(app)
        .post(`/api/races/${nonExistentId}/unregister`)
        .set('Authorization', `Bearer ${authToken}`)
        .expect(404);
    });

    it('returns 403 for race owned by different user', async () => {
      // Create another user
      const otherUser = await testDb.createTestUser({
        email: 'other@test.com',
        password: 'otherpassword123',
      });
      const otherToken = testDb.generateTestToken(otherUser.id);

      await request(app)
        .post(`/api/races/${testRace.id}/unregister`)
        .set('Authorization', `Bearer ${otherToken}`)
        .expect(403);
    });

    it('returns 401 for unauthenticated requests', async () => {
      await request(app).post(`/api/races/${testRace.id}/unregister`).expect(401);
    });
  });
});<|MERGE_RESOLUTION|>--- conflicted
+++ resolved
@@ -1,35 +1,14 @@
 import request from 'supertest';
-<<<<<<< HEAD
-import express from 'express';
-import cors from 'cors';
-import { testDb } from '../../fixtures/testDatabase';
-import { mockRaces } from '../../fixtures/mockData';
-import raceRoutes from '../../../routes/races';
-
-// Create test app
-const createTestApp = () => {
-  const app = express();
-  app.use(cors());
-  app.use(express.json());
-  app.use('/api/races', raceRoutes);
-  return app;
-};
-=======
 
 import { app } from '../../../app';
 import { mockRaces } from '../../fixtures/mockData';
 import { testDb } from '../../fixtures/testDatabase';
->>>>>>> a3af3dae
 
 describe('Races API Integration Tests', () => {
   let testUser: any;
   let authToken: string;
-  let app: express.Application;
 
   beforeEach(async () => {
-    // Create test app
-    app = createTestApp();
-    
     // Clean database and create test user
     await testDb.cleanupDatabase();
     testUser = await testDb.createTestUser({
