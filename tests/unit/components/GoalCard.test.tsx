import { render, screen } from '@testing-library/react';
import userEvent from '@testing-library/user-event';
import { describe, it, expect, vi } from 'vitest';

import { GoalCard } from '../../../src/components/GoalCard';
<<<<<<< HEAD
import { mockGoals, createMockGoal, createMockGoalProgress } from '../../fixtures/mockData';
=======
import {
  mockGoals,
  createMockGoal,
  createMockGoalProgress,
} from '../../fixtures/mockData.js';
>>>>>>> 6f08dc73

// Mock the visualization components
vi.mock('../../../src/components/Goals/CircularProgress', () => ({
  CircularProgress: ({ children, percentage }: any) => (
    <div data-testid='circular-progress' data-percentage={percentage}>
      {children}
    </div>
  ),
}));

vi.mock('../../../src/components/Goals/GoalProgressChart', () => ({
  GoalProgressChart: ({ goal, progress }: any) => (
    <div
      data-testid='goal-progress-chart'
      data-goal-id={goal.id}
      data-progress={JSON.stringify(progress)}
    >
      Progress Chart for {goal.title}
    </div>
  ),
}));

describe('GoalCard', () => {
  const mockOnComplete = vi.fn();
  const mockOnDelete = vi.fn();
  const mockOnEdit = vi.fn();

  const defaultProps = {
    goal: mockGoals[0],
    onComplete: mockOnComplete,
    onDelete: mockOnDelete,
  };

  beforeEach(() => {
    vi.clearAllMocks();
  });

  describe('Basic Rendering', () => {
    it('renders goal title and type', () => {
      render(<GoalCard {...defaultProps} />);

      expect(screen.getByText(mockGoals[0].title)).toBeInTheDocument();
      expect(screen.getByText('Distance Goal')).toBeInTheDocument();
    });

    it('renders goal description when provided', () => {
      const goalWithDescription = createMockGoal({
        description: 'Test goal description',
      });

      render(<GoalCard {...defaultProps} goal={goalWithDescription} />);

      expect(screen.getByText('Test goal description')).toBeInTheDocument();
    });

    it('does not render description when not provided', () => {
      const goalWithoutDescription = createMockGoal({
        description: undefined,
      });

      render(<GoalCard {...defaultProps} goal={goalWithoutDescription} />);

      expect(screen.queryByText('Test goal description')).not.toBeInTheDocument();
    });

    it('displays goal icon and color', () => {
      const goalWithCustomIcon = createMockGoal({
        icon: '🏃‍♂️',
        color: '#ff5733',
      });

      render(<GoalCard {...defaultProps} goal={goalWithCustomIcon} />);

      const iconElement = screen.getByText('🏃‍♂️');
      expect(iconElement).toBeInTheDocument();
      expect(iconElement).toHaveStyle({ color: '#ff5733' });
    });
  });

  describe('Progress Display', () => {
    it('renders simple progress view by default', () => {
      const progress = createMockGoalProgress({ progressPercentage: 65 });

      render(<GoalCard {...defaultProps} progress={progress} />);

      expect(screen.getByText('65%')).toBeInTheDocument();
      expect(screen.queryByTestId('circular-progress')).not.toBeInTheDocument();
    });

    it('renders detailed progress view when showDetailedView is true', () => {
      const progress = createMockGoalProgress({ progressPercentage: 75 });

      render(<GoalCard {...defaultProps} progress={progress} showDetailedView={true} />);

      const circularProgress = screen.getByTestId('circular-progress');
      expect(circularProgress).toBeInTheDocument();
      expect(circularProgress).toHaveAttribute('data-percentage', '75');
      expect(screen.getByText('75%')).toBeInTheDocument();
      expect(screen.getByText('complete')).toBeInTheDocument();
    });

    it('displays current and target values correctly', () => {
      const goal = createMockGoal({
        targetValue: 50,
        targetUnit: 'km',
        currentValue: 32.5,
      });
      const progress = createMockGoalProgress({
        currentValue: 32.5,
      });

      render(<GoalCard {...defaultProps} goal={goal} progress={progress} />);

      expect(screen.getByText('32.5km / 50.0km')).toBeInTheDocument();
    });

    it('formats different units correctly', () => {
      const testCases = [
        {
          unit: 'hours',
          current: 10.5,
          target: 20,
          expectedCurrent: '10.5h',
          expectedTarget: '20.0h',
        },
        {
          unit: 'minutes',
          current: 45.7,
          target: 60,
          expectedCurrent: '46min',
          expectedTarget: '60min',
        },
        {
          unit: 'runs',
          current: 8,
          target: 12,
          expectedCurrent: '8 runs',
          expectedTarget: '12 runs',
        },
      ];

      testCases.forEach(({ unit, current, target, expectedCurrent, expectedTarget }) => {
        const goal = createMockGoal({
          targetValue: target,
          targetUnit: unit,
          currentValue: current,
        });
        const progress = createMockGoalProgress({
          currentValue: current,
        });

        const { unmount } = render(<GoalCard {...defaultProps} goal={goal} progress={progress} />);

        expect(screen.getByText(`${expectedCurrent} / ${expectedTarget}`)).toBeInTheDocument();

        unmount();
      });
    });

    it('handles pace formatting correctly', () => {
      const goal = createMockGoal({
        targetValue: 300, // 5:00 min/km in seconds
        targetUnit: 'min/km',
        currentValue: 330, // 5:30 min/km in seconds
      });

      const progress = createMockGoalProgress({ currentValue: 330 });

      render(<GoalCard {...defaultProps} goal={goal} progress={progress} />);

      expect(screen.getByText('5:30 min/km / 5:00 min/km')).toBeInTheDocument();
    });
  });

  describe('Goal States', () => {
    it('displays completed goal correctly', () => {
      const completedGoal = createMockGoal({
        isCompleted: true,
        completedAt: new Date('2024-06-15T10:30:00Z'),
      });

      render(<GoalCard {...defaultProps} goal={completedGoal} />);

      expect(screen.getByText('✅ Completed')).toBeInTheDocument();
      expect(screen.getByText('🎉 Completed on 6/15/2024')).toBeInTheDocument();
      expect(screen.queryByTitle('Mark as completed')).not.toBeInTheDocument();
    });

    it('shows overdue status when applicable', () => {
      const progress = createMockGoalProgress({
        daysRemaining: -5,
      });

      render(<GoalCard {...defaultProps} progress={progress} />);

      expect(screen.getByText('⚠️ Overdue')).toBeInTheDocument();
    });

    it('shows days remaining when goal is active', () => {
      const progress = createMockGoalProgress({
        daysRemaining: 7,
      });

      render(<GoalCard {...defaultProps} progress={progress} />);

      expect(screen.getByText('⏰ 7 days left')).toBeInTheDocument();
    });

    it('shows goal period', () => {
      const weeklyGoal = createMockGoal({
        period: 'WEEKLY',
      });

      render(<GoalCard {...defaultProps} goal={weeklyGoal} />);

      expect(screen.getByText('📅 weekly')).toBeInTheDocument();
    });
  });

  describe('Action Buttons', () => {
    it('renders action buttons for active goals', () => {
      const activeGoal = createMockGoal({ isCompleted: false });

      render(<GoalCard {...defaultProps} goal={activeGoal} onEdit={mockOnEdit} />);

      expect(screen.getByTitle('Edit goal')).toBeInTheDocument();
      expect(screen.getByTitle('Mark as completed')).toBeInTheDocument();
      expect(screen.getByTitle('Delete goal')).toBeInTheDocument();
    });

    it('does not render edit button when onEdit is not provided', () => {
      const activeGoal = createMockGoal({ isCompleted: false });

      render(<GoalCard {...defaultProps} goal={activeGoal} />);

      expect(screen.queryByTitle('Edit goal')).not.toBeInTheDocument();
      expect(screen.getByTitle('Mark as completed')).toBeInTheDocument();
      expect(screen.getByTitle('Delete goal')).toBeInTheDocument();
    });

    it('does not render action buttons for completed goals', () => {
      const completedGoal = createMockGoal({ isCompleted: true });

      render(<GoalCard {...defaultProps} goal={completedGoal} onEdit={mockOnEdit} />);

      expect(screen.queryByTitle('Edit goal')).not.toBeInTheDocument();
      expect(screen.queryByTitle('Mark as completed')).not.toBeInTheDocument();
      expect(screen.queryByTitle('Delete goal')).not.toBeInTheDocument();
    });

    it('calls onComplete when complete button is clicked', async () => {
      const user = userEvent.setup();
      const activeGoal = createMockGoal({ isCompleted: false });

      render(<GoalCard {...defaultProps} goal={activeGoal} />);

      const completeButton = screen.getByTitle('Mark as completed');
      await user.click(completeButton);

      expect(mockOnComplete).toHaveBeenCalledWith(activeGoal.id);
    });

    it('calls onEdit when edit button is clicked', async () => {
      const user = userEvent.setup();
      const activeGoal = createMockGoal({ isCompleted: false });

      render(<GoalCard {...defaultProps} goal={activeGoal} onEdit={mockOnEdit} />);

      const editButton = screen.getByTitle('Edit goal');
      await user.click(editButton);

      expect(mockOnEdit).toHaveBeenCalledWith(activeGoal.id);
    });

    it('calls onDelete when delete button is clicked', async () => {
      const user = userEvent.setup();
      const activeGoal = createMockGoal({ isCompleted: false });

      render(<GoalCard {...defaultProps} goal={activeGoal} />);

      const deleteButton = screen.getByTitle('Delete goal');
      await user.click(deleteButton);

      expect(mockOnDelete).toHaveBeenCalledWith(activeGoal.id);
    });
  });

  describe('Expand/Collapse Functionality', () => {
    it('shows expand button when enableExpandedView is true and goal is not completed', () => {
      const activeGoal = createMockGoal({ isCompleted: false });

      render(<GoalCard {...defaultProps} goal={activeGoal} enableExpandedView={true} />);

      expect(screen.getByText('View details')).toBeInTheDocument();
    });

    it('does not show expand button when enableExpandedView is false', () => {
      const activeGoal = createMockGoal({ isCompleted: false });

      render(<GoalCard {...defaultProps} goal={activeGoal} enableExpandedView={false} />);

      expect(screen.queryByText('View details')).not.toBeInTheDocument();
    });

    it('does not show expand button for completed goals', () => {
      const completedGoal = createMockGoal({ isCompleted: true });

      render(<GoalCard {...defaultProps} goal={completedGoal} enableExpandedView={true} />);

      expect(screen.queryByText('View details')).not.toBeInTheDocument();
    });

    it('toggles expanded state when expand button is clicked', async () => {
      const user = userEvent.setup();
      const activeGoal = createMockGoal({ isCompleted: false });
      const progress = createMockGoalProgress();

      render(
        <GoalCard
          {...defaultProps}
          goal={activeGoal}
          progress={progress}
          enableExpandedView={true}
        />
      );

      const expandButton = screen.getByText('View details');

      // Initially not expanded
      expect(screen.queryByTestId('goal-progress-chart')).not.toBeInTheDocument();

      // Click to expand
      await user.click(expandButton);

      expect(screen.getByText('Show less')).toBeInTheDocument();
      expect(screen.getByTestId('goal-progress-chart')).toBeInTheDocument();

      // Click to collapse
      await user.click(screen.getByText('Show less'));

      expect(screen.getByText('View details')).toBeInTheDocument();
      expect(screen.queryByTestId('goal-progress-chart')).not.toBeInTheDocument();
    });

    it('shows expanded content with progress chart when expanded', async () => {
      const user = userEvent.setup();
      const activeGoal = createMockGoal({ isCompleted: false });
      const progress = createMockGoalProgress();

      render(
        <GoalCard
          {...defaultProps}
          goal={activeGoal}
          progress={progress}
          enableExpandedView={true}
        />
      );

      const expandButton = screen.getByText('View details');
      await user.click(expandButton);

      const progressChart = screen.getByTestId('goal-progress-chart');
      expect(progressChart).toBeInTheDocument();
      expect(progressChart).toHaveAttribute('data-goal-id', activeGoal.id);
    });

    it('does not show expanded content when progress is not available', async () => {
      const user = userEvent.setup();
      const activeGoal = createMockGoal({ isCompleted: false });

      render(
        <GoalCard
          {...defaultProps}
          goal={activeGoal}
          progress={undefined}
          enableExpandedView={true}
        />
      );

      const expandButton = screen.getByText('View details');
      await user.click(expandButton);

      expect(screen.queryByTestId('goal-progress-chart')).not.toBeInTheDocument();
    });

    it('rotates expand icon when expanded', async () => {
      const user = userEvent.setup();
      const activeGoal = createMockGoal({ isCompleted: false });

      render(<GoalCard {...defaultProps} goal={activeGoal} enableExpandedView={true} />);

      const expandIcon = document.querySelector('.expand-icon');
      expect(expandIcon).not.toHaveClass('expanded');

      const expandButton = screen.getByText('View details');
      await user.click(expandButton);

      expect(expandIcon).toHaveClass('expanded');
    });
  });

  describe('Detailed Progress View', () => {
    it('displays progress statistics in detailed view', () => {
      const goal = createMockGoal({
        targetValue: 50,
        targetUnit: 'km',
        currentValue: 32.5,
      });
      const progress = createMockGoalProgress({
        currentValue: 32.5,
      });

      render(
        <GoalCard {...defaultProps} goal={goal} progress={progress} showDetailedView={true} />
      );

      expect(screen.getByText('Current')).toBeInTheDocument();
      expect(screen.getByText('Target')).toBeInTheDocument();
      expect(screen.getByText('Remaining')).toBeInTheDocument();
      expect(screen.getByText('32.5km')).toBeInTheDocument();
      expect(screen.getByText('50.0km')).toBeInTheDocument();
      expect(screen.getByText('17.5km')).toBeInTheDocument();
    });

    it('uses goal color for circular progress', () => {
      const goal = createMockGoal({ color: '#ff5733' });
      const progress = createMockGoalProgress();

      render(
        <GoalCard {...defaultProps} goal={goal} progress={progress} showDetailedView={true} />
      );

      const circularProgress = screen.getByTestId('circular-progress');
      expect(circularProgress).toBeInTheDocument();
    });
  });

  describe('CSS Classes', () => {
    it('applies completed class for completed goals', () => {
      const completedGoal = createMockGoal({ isCompleted: true });

      const { container } = render(<GoalCard {...defaultProps} goal={completedGoal} />);

      const goalCard = container.querySelector('.goal-card');
      expect(goalCard).toHaveClass('completed');
    });

    it('does not apply completed class for active goals', () => {
      const activeGoal = createMockGoal({ isCompleted: false });

      const { container } = render(<GoalCard {...defaultProps} goal={activeGoal} />);

      const goalCard = container.querySelector('.goal-card');
      expect(goalCard).not.toHaveClass('completed');
    });
  });

  describe('Progress Bar Styling', () => {
    it('applies goal color to progress bar', () => {
      const goal = createMockGoal({ color: '#10b981' });
      const progress = createMockGoalProgress({ progressPercentage: 60 });

      render(<GoalCard {...defaultProps} goal={goal} progress={progress} />);

      const progressFill = document.querySelector('.progress-fill');
      expect(progressFill).toHaveStyle({ backgroundColor: '#10b981' });
    });

    it('sets correct progress bar width', () => {
      const progress = createMockGoalProgress({ progressPercentage: 75 });

      render(<GoalCard {...defaultProps} progress={progress} />);

      const progressFill = document.querySelector('.progress-fill');
      expect(progressFill).toHaveStyle({ width: '75%' });
    });

    it('caps progress bar width at 100%', () => {
      const progress = createMockGoalProgress({ progressPercentage: 120 });

      render(<GoalCard {...defaultProps} progress={progress} />);

      const progressFill = document.querySelector('.progress-fill');
      expect(progressFill).toHaveStyle({ width: '100%' });
    });

    it('applies completed class to progress fill for completed goals', () => {
      const completedGoal = createMockGoal({ isCompleted: true });
      const progress = createMockGoalProgress({ progressPercentage: 100 });

      render(<GoalCard {...defaultProps} goal={completedGoal} progress={progress} />);

      const progressFill = document.querySelector('.progress-fill');
      expect(progressFill).toHaveClass('completed');
    });
  });

  describe('Accessibility', () => {
    it('has accessible button labels', () => {
      const activeGoal = createMockGoal({ isCompleted: false });

      render(<GoalCard {...defaultProps} goal={activeGoal} onEdit={mockOnEdit} />);

      expect(screen.getByTitle('Edit goal')).toBeInTheDocument();
      expect(screen.getByTitle('Mark as completed')).toBeInTheDocument();
      expect(screen.getByTitle('Delete goal')).toBeInTheDocument();
    });

    it('has accessible expand button label', () => {
      const activeGoal = createMockGoal({ isCompleted: false });

      render(<GoalCard {...defaultProps} goal={activeGoal} enableExpandedView={true} />);

      expect(screen.getByTitle('Show detailed progress')).toBeInTheDocument();
    });

    it('updates expand button label when expanded', async () => {
      const user = userEvent.setup();
      const activeGoal = createMockGoal({ isCompleted: false });

      render(<GoalCard {...defaultProps} goal={activeGoal} enableExpandedView={true} />);

      const expandButton = screen.getByTitle('Show detailed progress');
      await user.click(expandButton);

      expect(screen.getByTitle('Show less')).toBeInTheDocument();
    });
  });
});<|MERGE_RESOLUTION|>--- conflicted
+++ resolved
@@ -3,15 +3,11 @@
 import { describe, it, expect, vi } from 'vitest';
 
 import { GoalCard } from '../../../src/components/GoalCard';
-<<<<<<< HEAD
-import { mockGoals, createMockGoal, createMockGoalProgress } from '../../fixtures/mockData';
-=======
 import {
   mockGoals,
   createMockGoal,
   createMockGoalProgress,
 } from '../../fixtures/mockData.js';
->>>>>>> 6f08dc73
 
 // Mock the visualization components
 vi.mock('../../../src/components/Goals/CircularProgress', () => ({
