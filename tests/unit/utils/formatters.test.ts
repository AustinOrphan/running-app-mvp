import { describe, it, expect } from 'vitest';

import {
  calculatePace,
  formatDuration,
  formatDate,
  formatPace,
  formatDistance,
} from '../../../src/utils/formatters';

describe('Formatter Utilities', () => {
  describe('calculatePace', () => {
    it('calculates pace correctly for standard 5K run', () => {
      const distance = 5.0; // 5 kilometers
      const duration = 1500; // 25 minutes in seconds

      const pace = calculatePace(distance, duration);

      expect(pace).toBe('5:00'); // 5 minutes per kilometer
    });

    it('calculates pace correctly for 10K run', () => {
      const distance = 10.0; // 10 kilometers
      const duration = 3000; // 50 minutes in seconds

      const pace = calculatePace(distance, duration);

      expect(pace).toBe('5:00'); // 5 minutes per kilometer
    });

    it('calculates pace correctly with decimal distance', () => {
      const distance = 5.2; // 5.2 kilometers
      const duration = 1860; // 31 minutes in seconds

      const pace = calculatePace(distance, duration);

      expect(pace).toBe('5:58'); // approximately 5:58 per kilometer
    });

    it('handles fast pace calculations', () => {
      const distance = 5.0; // 5 kilometers
      const duration = 900; // 15 minutes in seconds

      const pace = calculatePace(distance, duration);

      expect(pace).toBe('3:00'); // 3 minutes per kilometer
    });

    it('handles slow pace calculations', () => {
      const distance = 5.0; // 5 kilometers
      const duration = 3000; // 50 minutes in seconds

      const pace = calculatePace(distance, duration);

      expect(pace).toBe('10:00'); // 10 minutes per kilometer
    });

    it('formats seconds correctly when under 10', () => {
      const distance = 1.0; // 1 kilometer
      const duration = 305; // 5 minutes 5 seconds

      const pace = calculatePace(distance, duration);

      expect(pace).toBe('5:05'); // Should pad seconds with zero
    });

    it('handles pace calculation with seconds rounding up', () => {
      const distance = 1.0; // 1 kilometer
      const duration = 309; // 5 minutes 9 seconds

      const pace = calculatePace(distance, duration);

      expect(pace).toBe('5:09');
    });

    it('handles pace calculation with seconds rounding down', () => {
      const distance = 1.0; // 1 kilometer
      const duration = 301; // 5 minutes 1 second

      const pace = calculatePace(distance, duration);

      expect(pace).toBe('5:01');
    });

    it('handles very precise distance values', () => {
      const distance = 21.0975; // Half marathon distance
      const duration = 6300; // 1 hour 45 minutes in seconds

      const pace = calculatePace(distance, duration);

      // Should be approximately 4:59 per kilometer (6300/21.0975 = 298.69s = 4:59)
      expect(pace).toBe('4:59');
    });

    it('handles marathon distance correctly', () => {
      const distance = 42.195; // Marathon distance
      const duration = 10800; // 3 hours in seconds

      const pace = calculatePace(distance, duration);

      // Should be approximately 4:16 per kilometer
      expect(pace).toBe('4:16');
    });

    it('handles very short distances', () => {
      const distance = 0.1; // 100 meters
      const duration = 30; // 30 seconds

      const pace = calculatePace(distance, duration);

      expect(pace).toBe('5:00'); // 5 minutes per kilometer equivalent
    });

    it('handles zero distance gracefully', () => {
      const distance = 0; // 0 kilometers
      const duration = 1800; // 30 minutes in seconds

      const pace = calculatePace(distance, duration);

      expect(pace).toBe('0:00');
    });

    it('handles zero duration', () => {
      const distance = 5.0; // 5 kilometers
      const duration = 0; // 0 seconds

      const pace = calculatePace(distance, duration);

      expect(pace).toBe('0:00'); // Zero duration results in zero pace
    });

    it('handles edge case with 60 seconds rounding', () => {
      const distance = 1.0; // 1 kilometer
      const duration = 359.5; // Should round to 6:00 exactly

      const pace = calculatePace(distance, duration);

      expect(pace).toBe('6:00');
    });

    it('handles very fast pace (sub-3 minute kilometer)', () => {
      const distance = 1.0; // 1 kilometer
      const duration = 150; // 2 minutes 30 seconds

      const pace = calculatePace(distance, duration);

      expect(pace).toBe('2:30');
    });

    it('handles ultra-marathon paces (slow)', () => {
      const distance = 50.0; // 50 kilometers
      const duration = 25200; // 7 hours in seconds

      const pace = calculatePace(distance, duration);

      expect(pace).toBe('8:24'); // 8 minutes 24 seconds per kilometer
    });
  });

  describe('formatDuration', () => {
    it('formats short duration in minutes and seconds', () => {
      const duration = 1800; // 30 minutes in seconds

      const formatted = formatDuration(duration);

      expect(formatted).toBe('30m 0s');
    });

    it('formats duration with hours, minutes, and seconds', () => {
      const duration = 7323; // 2 hours, 2 minutes, 3 seconds

      const formatted = formatDuration(duration);

      expect(formatted).toBe('2h 2m 3s');
    });

    it('formats duration less than one minute', () => {
      const duration = 45; // 45 seconds

      const formatted = formatDuration(duration);

      expect(formatted).toBe('0m 45s');
    });

    it('formats exactly one hour', () => {
      const duration = 3600; // 1 hour in seconds

      const formatted = formatDuration(duration);

      expect(formatted).toBe('1h 0m 0s');
    });

    it('formats exactly one minute', () => {
      const duration = 60; // 1 minute in seconds

      const formatted = formatDuration(duration);

      expect(formatted).toBe('1m 0s');
    });

    it('formats zero duration', () => {
      const duration = 0; // 0 seconds

      const formatted = formatDuration(duration);

      expect(formatted).toBe('0m 0s');
    });

    it('formats long duration (multiple hours)', () => {
      const duration = 12665; // 3 hours, 31 minutes, 5 seconds

      const formatted = formatDuration(duration);

      expect(formatted).toBe('3h 31m 5s');
    });

    it('formats marathon time', () => {
      const duration = 10800; // 3 hours (marathon time)

      const formatted = formatDuration(duration);

      expect(formatted).toBe('3h 0m 0s');
    });

    it('formats sub-hour marathon time', () => {
      const duration = 7561; // 2 hours, 6 minutes, 1 second

      const formatted = formatDuration(duration);

      expect(formatted).toBe('2h 6m 1s');
    });

    it('formats 5K time', () => {
      const duration = 1200; // 20 minutes

      const formatted = formatDuration(duration);

      expect(formatted).toBe('20m 0s');
    });

    it('formats 10K time', () => {
      const duration = 2437; // 40 minutes, 37 seconds

      const formatted = formatDuration(duration);

      expect(formatted).toBe('40m 37s');
    });

    it('handles ultra-long durations', () => {
      const duration = 43200; // 12 hours

      const formatted = formatDuration(duration);

      expect(formatted).toBe('12h 0m 0s');
    });

    it('handles single digit values correctly', () => {
      const duration = 3665; // 1 hour, 1 minute, 5 seconds

      const formatted = formatDuration(duration);

      expect(formatted).toBe('1h 1m 5s');
    });

    it('handles maximum values for each component', () => {
      const duration = 3599; // 59 minutes, 59 seconds (just under 1 hour)

      const formatted = formatDuration(duration);

      expect(formatted).toBe('59m 59s');
    });
  });

  describe('formatDate', () => {
    it('formats a standard date correctly', () => {
      const dateString = '2024-06-15T06:00:00Z';

      const formatted = formatDate(dateString);

      // Note: This will depend on the system locale, but in en-US it should be like "Sat, Jun 15"
      expect(formatted).toMatch(/\w{3}, \w{3} \d{1,2}/);
    });

    it('formats different months correctly', () => {
      const januaryDate = '2024-01-15T06:00:00Z';
      const decemberDate = '2024-12-15T06:00:00Z';

      const janFormatted = formatDate(januaryDate);
      const decFormatted = formatDate(decemberDate);

      expect(janFormatted).toContain('Jan');
      expect(decFormatted).toContain('Dec');
    });

    it('formats different weekdays correctly', () => {
      const mondayDate = '2024-06-17T06:00:00Z'; // Monday
      const fridayDate = '2024-06-21T06:00:00Z'; // Friday

      const monFormatted = formatDate(mondayDate);
      const friFormatted = formatDate(fridayDate);

      expect(monFormatted).toContain('Mon');
      expect(friFormatted).toContain('Fri');
    });

    it('handles different date formats as input', () => {
      const isoDate = '2024-06-15T06:00:00.000Z';
      const simpleDate = '2024-06-15';

      const isoFormatted = formatDate(isoDate);
      const simpleFormatted = formatDate(simpleDate);

      // Both should format to similar output (may have timezone differences)
      expect(isoFormatted).toMatch(/\w{3}, \w{3} \d{1,2}/);
      expect(simpleFormatted).toMatch(/\w{3}, \w{3} \d{1,2}/);
    });

    it('formats beginning of month correctly', () => {
      const firstDay = '2024-06-01T06:00:00Z';

      const formatted = formatDate(firstDay);

      expect(formatted).toContain('Jun 1');
    });

    it('formats end of month correctly', () => {
      const lastDay = '2024-06-30T06:00:00Z';

      const formatted = formatDate(lastDay);

      expect(formatted).toContain('Jun 30');
    });

    it('handles leap year dates', () => {
      const leapDay = '2024-02-29T06:00:00Z'; // 2024 is a leap year

      const formatted = formatDate(leapDay);

      expect(formatted).toContain('Feb 29');
    });

    it('handles year boundaries', () => {
      const newYearsDay = '2024-01-01T06:00:00Z';
      const newYearsEve = '2024-12-31T06:00:00Z';

      const newYearsFormatted = formatDate(newYearsDay);
      const eveFormatted = formatDate(newYearsEve);

      expect(newYearsFormatted).toContain('Jan 1');
      expect(eveFormatted).toContain('Dec 31');
    });

    it('handles different years', () => {
      const date2023 = '2023-06-15T06:00:00Z';
      const date2025 = '2025-06-15T06:00:00Z';

      const formatted2023 = formatDate(date2023);
      const formatted2025 = formatDate(date2025);

      // Should both contain Jun 15, but may have different weekdays
      expect(formatted2023).toContain('Jun 15');
      expect(formatted2025).toContain('Jun 15');
    });

    it('handles time zones consistently', () => {
      const utcMorning = '2024-06-15T06:00:00Z';
      const utcEvening = '2024-06-15T22:00:00Z';

      const morningFormatted = formatDate(utcMorning);
      const eveningFormatted = formatDate(utcEvening);

      // Depending on the local timezone, these might be different days
      // But the function should handle them consistently
      expect(morningFormatted).toMatch(/\w{3}, \w{3} \d{1,2}/);
      expect(eveningFormatted).toMatch(/\w{3}, \w{3} \d{1,2}/);
    });
  });

  describe('Edge Cases and Error Handling', () => {
    describe('calculatePace edge cases', () => {
      it('handles very large distances', () => {
        const distance = 1000; // 1000 kilometers
        const duration = 360000; // 100 hours in seconds

        const pace = calculatePace(distance, duration);

        expect(pace).toBe('6:00'); // 6 minutes per kilometer
      });

      it('handles very large durations', () => {
        const distance = 1.0; // 1 kilometer
        const duration = 86400; // 24 hours in seconds

        const pace = calculatePace(distance, duration);

        expect(pace).toBe('1440:00'); // 1440 minutes per kilometer
      });

      it('handles negative values gracefully', () => {
        const distance = -5.0; // Negative distance
        const duration = 1800; // 30 minutes

        const pace = calculatePace(distance, duration);

        expect(pace).toBe('-6:00'); // Negative pace
      });
    });

    describe('formatDuration edge cases', () => {
      it('handles very large durations', () => {
        const duration = 356400; // 99 hours in seconds

        const formatted = formatDuration(duration);

        expect(formatted).toBe('99h 0m 0s');
      });

      it('handles negative durations', () => {
        const duration = -1800; // -30 minutes

        const formatted = formatDuration(duration);

<<<<<<< HEAD
        // Should use a single leading negative sign
        expect(formatted).toBe('-0h 30m 0s');
=======
        // Should returns negative sign with minutes and seconds
        expect(formatted).toBe('-30m 0s');
>>>>>>> c062ca38
      });
    });

    describe('formatDate edge cases', () => {
      it('handles invalid date strings gracefully', () => {
        const invalidDate = 'not-a-date';

        expect(() => {
          formatDate(invalidDate);
        }).toThrow(); // Invalid dates should throw
      });

      it('handles empty string', () => {
        const emptyDate = '';

        expect(() => {
          formatDate(emptyDate);
        }).toThrow(); // Empty string should throw
      });

      it('handles very old dates', () => {
        const oldDate = '1900-01-01T00:00:00Z';

        const formatted = formatDate(oldDate);

        expect(formatted).toContain('Jan 1');
      });

      it('handles far future dates', () => {
        const futureDate = '2100-12-31T00:00:00Z';

        const formatted = formatDate(futureDate);

        expect(formatted).toContain('Dec 31');
      });
    });
  });

  describe('Integration Scenarios', () => {
    it('formats a complete run data set correctly', () => {
      const runData = {
        distance: 10.5, // 10.5 kilometers
        duration: 3150, // 52.5 minutes in seconds
        date: '2024-06-15T06:00:00Z',
      };

      const pace = calculatePace(runData.distance, runData.duration);
      const duration = formatDuration(runData.duration);
      const date = formatDate(runData.date);

      expect(pace).toBe('5:00'); // 5 minutes per kilometer
      expect(duration).toBe('52m 30s'); // 52 minutes 30 seconds
      expect(date).toContain('Jun 15'); // June 15th
    });

    it('handles marathon run data', () => {
      const marathonData = {
        distance: 42.195, // Marathon distance
        duration: 12600, // 3.5 hours in seconds
        date: '2024-10-26T08:00:00Z',
      };

      const pace = calculatePace(marathonData.distance, marathonData.duration);
      const duration = formatDuration(marathonData.duration);
      const date = formatDate(marathonData.date);

      expect(pace).toBe('4:59'); // Approximately 4:59 per kilometer
      expect(duration).toBe('3h 30m 0s'); // 3 hours 30 minutes
      expect(date).toContain('Oct 26'); // October 26th
    });

    it('handles sprint/short run data', () => {
      const sprintData = {
        distance: 1.0, // 1 kilometer
        duration: 180, // 3 minutes in seconds
        date: '2024-08-15T18:00:00Z',
      };

      const pace = calculatePace(sprintData.distance, sprintData.duration);
      const duration = formatDuration(sprintData.duration);
      const date = formatDate(sprintData.date);

      expect(pace).toBe('3:00'); // 3 minutes per kilometer
      expect(duration).toBe('3m 0s'); // 3 minutes
      expect(date).toContain('Aug 15'); // August 15th
    });
  });

  describe('formatDate additional formats', () => {
    const sample = '2024-06-15T06:00:00Z';

    it('formats month and day', () => {
      const res = formatDate(sample, 'month-day');
      expect(res).toBe('Jun 15');
    });

    it('formats month, day and year', () => {
      const res = formatDate(sample, 'month-day-year');
      expect(res).toBe('Jun 15, 2024');
    });

    it('formats month only', () => {
      const res = formatDate(sample, 'month');
      expect(res).toBe('Jun');
    });

    it('formats weekday only', () => {
      const res = formatDate(sample, 'weekday');
      expect(res).toContain('Sat');
    });
  });

  describe('formatPace', () => {
    it('formats seconds to mm:ss', () => {
      const res = formatPace(300);
      expect(res).toBe('5:00');
    });

    it('includes unit when requested', () => {
      const res = formatPace(305, { includeUnit: true });
      expect(res).toBe('5:05/km');
    });

    it('handles invalid values', () => {
      expect(formatPace(0)).toBe('-');
      expect(formatPace(-5)).toBe('-');
      expect(formatPace(Infinity)).toBe('-');
    });
  });

  describe('formatDistance', () => {
    it('formats distance with unit', () => {
      expect(formatDistance(10.123)).toBe('10.1km');
    });

    it('omits unit when specified', () => {
      expect(formatDistance(10, { includeUnit: false })).toBe('10.0');
    });

    it('respects precision', () => {
      expect(formatDistance(5, { precision: 2 })).toBe('5.00km');
    });
  });
});<|MERGE_RESOLUTION|>--- conflicted
+++ resolved
@@ -420,13 +420,8 @@
 
         const formatted = formatDuration(duration);
 
-<<<<<<< HEAD
-        // Should use a single leading negative sign
-        expect(formatted).toBe('-0h 30m 0s');
-=======
-        // Should returns negative sign with minutes and seconds
+        // Should return negative sign with minutes and seconds
         expect(formatted).toBe('-30m 0s');
->>>>>>> c062ca38
       });
     });
 
