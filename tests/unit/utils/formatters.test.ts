import { describe, it, expect } from 'vitest';

import {
  calculatePace,
  formatDuration,
  formatDate,
  formatPace,
  formatDistance,
} from '../../../src/utils/formatters';

describe('Formatter Utilities', () => {
  describe('calculatePace', () => {
    it('calculates pace correctly for standard 5K run', () => {
      const distance = 5.0; // 5 kilometers
      const duration = 1500; // 25 minutes in seconds

      const pace = calculatePace(distance, duration);

      expect(pace).toBe('5:00'); // 5 minutes per kilometer
    });

    it('calculates pace correctly for 10K run', () => {
      const distance = 10.0; // 10 kilometers
      const duration = 3000; // 50 minutes in seconds

      const pace = calculatePace(distance, duration);

      expect(pace).toBe('5:00'); // 5 minutes per kilometer
    });

    it('calculates pace correctly with decimal distance', () => {
      const distance = 5.2; // 5.2 kilometers
      const duration = 1860; // 31 minutes in seconds

      const pace = calculatePace(distance, duration);

      expect(pace).toBe('5:58'); // approximately 5:58 per kilometer
    });

    it('handles fast pace calculations', () => {
      const distance = 5.0; // 5 kilometers
      const duration = 900; // 15 minutes in seconds

      const pace = calculatePace(distance, duration);

      expect(pace).toBe('3:00'); // 3 minutes per kilometer
    });

    it('handles slow pace calculations', () => {
      const distance = 5.0; // 5 kilometers
      const duration = 3000; // 50 minutes in seconds

      const pace = calculatePace(distance, duration);

      expect(pace).toBe('10:00'); // 10 minutes per kilometer
    });

    it('formats seconds correctly when under 10', () => {
      const distance = 1.0; // 1 kilometer
      const duration = 305; // 5 minutes 5 seconds

      const pace = calculatePace(distance, duration);

      expect(pace).toBe('5:05'); // Should pad seconds with zero
    });

    it('handles pace calculation with seconds rounding up', () => {
      const distance = 1.0; // 1 kilometer
      const duration = 309; // 5 minutes 9 seconds

      const pace = calculatePace(distance, duration);

      expect(pace).toBe('5:09');
    });

    it('handles pace calculation with seconds rounding down', () => {
      const distance = 1.0; // 1 kilometer
      const duration = 301; // 5 minutes 1 second

      const pace = calculatePace(distance, duration);

      expect(pace).toBe('5:01');
    });

    it('handles very precise distance values', () => {
      const distance = 21.0975; // Half marathon distance
      const duration = 6300; // 1 hour 45 minutes in seconds

      const pace = calculatePace(distance, duration);

<<<<<<< HEAD
      // Should be approximately 4:59 per kilometer
=======
      // Should be approximately 4:59 per kilometer (6300/21.0975 = 298.69s = 4:59)
>>>>>>> af095474
      expect(pace).toBe('4:59');
    });

    it('handles marathon distance correctly', () => {
      const distance = 42.195; // Marathon distance
      const duration = 10800; // 3 hours in seconds

      const pace = calculatePace(distance, duration);

      // Should be approximately 4:16 per kilometer
      expect(pace).toBe('4:16');
    });

    it('handles very short distances', () => {
      const distance = 0.1; // 100 meters
      const duration = 30; // 30 seconds

      const pace = calculatePace(distance, duration);

      expect(pace).toBe('5:00'); // 5 minutes per kilometer equivalent
    });

    it('handles zero distance gracefully', () => {
      const distance = 0; // 0 kilometers
      const duration = 1800; // 30 minutes in seconds

      const pace = calculatePace(distance, duration);

      expect(pace).toBe('0:00');
    });

    it('handles zero duration', () => {
      const distance = 5.0; // 5 kilometers
      const duration = 0; // 0 seconds

      const pace = calculatePace(distance, duration);

      expect(pace).toBe('0:00'); // Zero duration results in zero pace
    });

    it('handles edge case with 60 seconds rounding', () => {
      const distance = 1.0; // 1 kilometer
      const duration = 359.5; // Should round to 6:00 exactly

      const pace = calculatePace(distance, duration);

      expect(pace).toBe('6:00');
    });

    it('handles very fast pace (sub-3 minute kilometer)', () => {
      const distance = 1.0; // 1 kilometer
      const duration = 150; // 2 minutes 30 seconds

      const pace = calculatePace(distance, duration);

      expect(pace).toBe('2:30');
    });

    it('handles ultra-marathon paces (slow)', () => {
      const distance = 50.0; // 50 kilometers
      const duration = 25200; // 7 hours in seconds

      const pace = calculatePace(distance, duration);

      expect(pace).toBe('8:24'); // 8 minutes 24 seconds per kilometer
    });
  });

  describe('formatDuration', () => {
    it('formats short duration in minutes and seconds', () => {
      const duration = 1800; // 30 minutes in seconds

      const formatted = formatDuration(duration);

      expect(formatted).toBe('30m 0s');
    });

    it('formats duration with hours, minutes, and seconds', () => {
      const duration = 7323; // 2 hours, 2 minutes, 3 seconds

      const formatted = formatDuration(duration);

      expect(formatted).toBe('2h 2m 3s');
    });

    it('formats duration less than one minute', () => {
      const duration = 45; // 45 seconds

      const formatted = formatDuration(duration);

      expect(formatted).toBe('0m 45s');
    });

    it('formats exactly one hour', () => {
      const duration = 3600; // 1 hour in seconds

      const formatted = formatDuration(duration);

      expect(formatted).toBe('1h 0m 0s');
    });

    it('formats exactly one minute', () => {
      const duration = 60; // 1 minute in seconds

      const formatted = formatDuration(duration);

      expect(formatted).toBe('1m 0s');
    });

    it('formats zero duration', () => {
      const duration = 0; // 0 seconds

      const formatted = formatDuration(duration);

      expect(formatted).toBe('0m 0s');
    });

    it('formats long duration (multiple hours)', () => {
      const duration = 12665; // 3 hours, 31 minutes, 5 seconds

      const formatted = formatDuration(duration);

      expect(formatted).toBe('3h 31m 5s');
    });

    it('formats marathon time', () => {
      const duration = 10800; // 3 hours (marathon time)

      const formatted = formatDuration(duration);

      expect(formatted).toBe('3h 0m 0s');
    });

    it('formats sub-hour marathon time', () => {
      const duration = 7561; // 2 hours, 6 minutes, 1 second

      const formatted = formatDuration(duration);

      expect(formatted).toBe('2h 6m 1s');
    });

    it('formats 5K time', () => {
      const duration = 1200; // 20 minutes

      const formatted = formatDuration(duration);

      expect(formatted).toBe('20m 0s');
    });

    it('formats 10K time', () => {
      const duration = 2437; // 40 minutes, 37 seconds

      const formatted = formatDuration(duration);

      expect(formatted).toBe('40m 37s');
    });

    it('handles ultra-long durations', () => {
      const duration = 43200; // 12 hours

      const formatted = formatDuration(duration);

      expect(formatted).toBe('12h 0m 0s');
    });

    it('handles single digit values correctly', () => {
      const duration = 3665; // 1 hour, 1 minute, 5 seconds

      const formatted = formatDuration(duration);

      expect(formatted).toBe('1h 1m 5s');
    });

    it('handles maximum values for each component', () => {
      const duration = 3599; // 59 minutes, 59 seconds (just under 1 hour)

      const formatted = formatDuration(duration);

      expect(formatted).toBe('59m 59s');
    });
  });

  describe('formatDate', () => {
    it('formats a standard date correctly', () => {
      const dateString = '2024-06-15T06:00:00Z';

      const formatted = formatDate(dateString);

      // Note: This will depend on the system locale, but in en-US it should be like "Sat, Jun 15"
      expect(formatted).toMatch(/\w{3}, \w{3} \d{1,2}/);
    });

    it('formats different months correctly', () => {
      const januaryDate = '2024-01-15T06:00:00Z';
      const decemberDate = '2024-12-15T06:00:00Z';

      const janFormatted = formatDate(januaryDate);
      const decFormatted = formatDate(decemberDate);

      expect(janFormatted).toContain('Jan');
      expect(decFormatted).toContain('Dec');
    });

    it('formats different weekdays correctly', () => {
      const mondayDate = '2024-06-17T06:00:00Z'; // Monday
      const fridayDate = '2024-06-21T06:00:00Z'; // Friday

      const monFormatted = formatDate(mondayDate);
      const friFormatted = formatDate(fridayDate);

      expect(monFormatted).toContain('Mon');
      expect(friFormatted).toContain('Fri');
    });

    it('handles different date formats as input', () => {
      const isoDate = '2024-06-15T06:00:00.000Z';
      const simpleDate = '2024-06-15';

      const isoFormatted = formatDate(isoDate);
      const simpleFormatted = formatDate(simpleDate);

      // Both should format to similar output (may have timezone differences)
      expect(isoFormatted).toMatch(/\w{3}, \w{3} \d{1,2}/);
      expect(simpleFormatted).toMatch(/\w{3}, \w{3} \d{1,2}/);
    });

    it('formats beginning of month correctly', () => {
      const firstDay = '2024-06-01T06:00:00Z';

      const formatted = formatDate(firstDay);

      expect(formatted).toContain('Jun 1');
    });

    it('formats end of month correctly', () => {
      const lastDay = '2024-06-30T06:00:00Z';

      const formatted = formatDate(lastDay);

      expect(formatted).toContain('Jun 30');
    });

    it('handles leap year dates', () => {
      const leapDay = '2024-02-29T06:00:00Z'; // 2024 is a leap year

      const formatted = formatDate(leapDay);

      expect(formatted).toContain('Feb 29');
    });

    it('handles year boundaries', () => {
      const newYearsDay = '2024-01-01T06:00:00Z';
      const newYearsEve = '2024-12-31T06:00:00Z';

      const newYearsFormatted = formatDate(newYearsDay);
      const eveFormatted = formatDate(newYearsEve);

      expect(newYearsFormatted).toContain('Jan 1');
      expect(eveFormatted).toContain('Dec 31');
    });

    it('handles different years', () => {
      const date2023 = '2023-06-15T06:00:00Z';
      const date2025 = '2025-06-15T06:00:00Z';

      const formatted2023 = formatDate(date2023);
      const formatted2025 = formatDate(date2025);

      // Should both contain Jun 15, but may have different weekdays
      expect(formatted2023).toContain('Jun 15');
      expect(formatted2025).toContain('Jun 15');
    });

    it('handles time zones consistently', () => {
      const utcMorning = '2024-06-15T06:00:00Z';
      const utcEvening = '2024-06-15T22:00:00Z';

      const morningFormatted = formatDate(utcMorning);
      const eveningFormatted = formatDate(utcEvening);

      // Depending on the local timezone, these might be different days
      // But the function should handle them consistently
      expect(morningFormatted).toMatch(/\w{3}, \w{3} \d{1,2}/);
      expect(eveningFormatted).toMatch(/\w{3}, \w{3} \d{1,2}/);
    });
  });

  describe('Edge Cases and Error Handling', () => {
    describe('calculatePace edge cases', () => {
      it('handles very large distances', () => {
        const distance = 1000; // 1000 kilometers
        const duration = 360000; // 100 hours in seconds

        const pace = calculatePace(distance, duration);

        expect(pace).toBe('6:00'); // 6 minutes per kilometer
      });

      it('handles very large durations', () => {
        const distance = 1.0; // 1 kilometer
        const duration = 86400; // 24 hours in seconds

        const pace = calculatePace(distance, duration);

        expect(pace).toBe('1440:00'); // 1440 minutes per kilometer
      });

      it('handles negative values gracefully', () => {
        const distance = -5.0; // Negative distance
        const duration = 1800; // 30 minutes

        const pace = calculatePace(distance, duration);

        expect(pace).toBe('-6:00'); // Negative pace
      });
    });

    describe('formatDuration edge cases', () => {
      it('handles very large durations', () => {
        const duration = 356400; // 99 hours in seconds

        const formatted = formatDuration(duration);

        expect(formatted).toBe('99h 0m 0s');
      });

      it('handles negative durations', () => {
        const duration = -1800; // -30 minutes

        const formatted = formatDuration(duration);

<<<<<<< HEAD
        // Currently returns negative sign with minutes and seconds
        expect(formatted).toBe('-30m 0s');
=======
        // Should use a single leading negative sign
        expect(formatted).toBe('-0h 30m 0s');
>>>>>>> af095474
      });
    });

    describe('formatDate edge cases', () => {
      it('handles invalid date strings gracefully', () => {
        const invalidDate = 'not-a-date';

        expect(() => {
          formatDate(invalidDate);
        }).toThrow(); // Invalid dates should throw
      });

      it('handles empty string', () => {
        const emptyDate = '';

        expect(() => {
          formatDate(emptyDate);
        }).toThrow(); // Empty string should throw
      });

      it('handles very old dates', () => {
        const oldDate = '1900-01-01T00:00:00Z';

        const formatted = formatDate(oldDate);

        expect(formatted).toContain('Jan 1');
      });

      it('handles far future dates', () => {
        const futureDate = '2100-12-31T00:00:00Z';

        const formatted = formatDate(futureDate);

        expect(formatted).toContain('Dec 31');
      });
    });
  });

  describe('Integration Scenarios', () => {
    it('formats a complete run data set correctly', () => {
      const runData = {
        distance: 10.5, // 10.5 kilometers
        duration: 3150, // 52.5 minutes in seconds
        date: '2024-06-15T06:00:00Z',
      };

      const pace = calculatePace(runData.distance, runData.duration);
      const duration = formatDuration(runData.duration);
      const date = formatDate(runData.date);

      expect(pace).toBe('5:00'); // 5 minutes per kilometer
      expect(duration).toBe('52m 30s'); // 52 minutes 30 seconds
      expect(date).toContain('Jun 15'); // June 15th
    });

    it('handles marathon run data', () => {
      const marathonData = {
        distance: 42.195, // Marathon distance
        duration: 12600, // 3.5 hours in seconds
        date: '2024-10-26T08:00:00Z',
      };

      const pace = calculatePace(marathonData.distance, marathonData.duration);
      const duration = formatDuration(marathonData.duration);
      const date = formatDate(marathonData.date);

      expect(pace).toBe('4:59'); // Approximately 4:59 per kilometer
      expect(duration).toBe('3h 30m 0s'); // 3 hours 30 minutes
      expect(date).toContain('Oct 26'); // October 26th
    });

    it('handles sprint/short run data', () => {
      const sprintData = {
        distance: 1.0, // 1 kilometer
        duration: 180, // 3 minutes in seconds
        date: '2024-08-15T18:00:00Z',
      };

      const pace = calculatePace(sprintData.distance, sprintData.duration);
      const duration = formatDuration(sprintData.duration);
      const date = formatDate(sprintData.date);

      expect(pace).toBe('3:00'); // 3 minutes per kilometer
      expect(duration).toBe('3m 0s'); // 3 minutes
      expect(date).toContain('Aug 15'); // August 15th
    });
  });

  describe('formatDate additional formats', () => {
    const sample = '2024-06-15T06:00:00Z';

    it('formats month and day', () => {
      const res = formatDate(sample, 'month-day');
      expect(res).toBe('Jun 15');
    });

    it('formats month, day and year', () => {
      const res = formatDate(sample, 'month-day-year');
      expect(res).toBe('Jun 15, 2024');
    });

    it('formats month only', () => {
      const res = formatDate(sample, 'month');
      expect(res).toBe('Jun');
    });

    it('formats weekday only', () => {
      const res = formatDate(sample, 'weekday');
      expect(res).toContain('Sat');
    });
  });

  describe('formatPace', () => {
    it('formats seconds to mm:ss', () => {
      const res = formatPace(300);
      expect(res).toBe('5:00');
    });

    it('includes unit when requested', () => {
      const res = formatPace(305, { includeUnit: true });
      expect(res).toBe('5:05/km');
    });

    it('handles invalid values', () => {
      expect(formatPace(0)).toBe('-');
      expect(formatPace(-5)).toBe('-');
      expect(formatPace(Infinity)).toBe('-');
    });
  });

  describe('formatDistance', () => {
    it('formats distance with unit', () => {
      expect(formatDistance(10.123)).toBe('10.1km');
    });

    it('omits unit when specified', () => {
      expect(formatDistance(10, { includeUnit: false })).toBe('10.0');
    });

    it('respects precision', () => {
      expect(formatDistance(5, { precision: 2 })).toBe('5.00km');
    });
  });
});<|MERGE_RESOLUTION|>--- conflicted
+++ resolved
@@ -88,11 +88,7 @@
 
       const pace = calculatePace(distance, duration);
 
-<<<<<<< HEAD
-      // Should be approximately 4:59 per kilometer
-=======
       // Should be approximately 4:59 per kilometer (6300/21.0975 = 298.69s = 4:59)
->>>>>>> af095474
       expect(pace).toBe('4:59');
     });
 
@@ -424,13 +420,8 @@
 
         const formatted = formatDuration(duration);
 
-<<<<<<< HEAD
-        // Currently returns negative sign with minutes and seconds
+        // Should returns negative sign with minutes and seconds
         expect(formatted).toBe('-30m 0s');
-=======
-        // Should use a single leading negative sign
-        expect(formatted).toBe('-0h 30m 0s');
->>>>>>> af095474
       });
     });
 
