--- conflicted
+++ resolved
@@ -530,22 +530,6 @@
         progressPercentage: 100,
       });
 
-<<<<<<< HEAD
-      // Use a simple approach: disable auto-completion by mocking the complete endpoint to fail
-      mockFetch.mockClear();
-      mockFetch.mockReset();
-
-      // Mock goals fetch
-      mockFetch.mockResolvedValueOnce({
-        ok: true,
-        json: async () => [mockGoals[0]], // Use existing mock goal which is not completed
-      });
-
-      // Mock progress fetch
-      mockFetch.mockResolvedValueOnce({
-        ok: true,
-        json: async () => [achievedProgress],
-=======
       // Clear and reset mocks
       mockFetch.mockClear();
       mockFetch.mockReset();
@@ -578,11 +562,7 @@
           ok: true,
           json: async () => [],
         };
->>>>>>> f44ef7d8
-      });
-
-      // Mock complete endpoint to throw error (simulating auto-completion failure)
-      mockFetch.mockRejectedValue(new Error('Auto-completion failed'));
+      });
 
       const { result } = renderHook(() => useGoals(mockToken));
 
@@ -596,12 +576,6 @@
         expect(result.current.goalProgress.length).toBe(1);
       });
 
-<<<<<<< HEAD
-      // Wait a bit for auto-completion attempt to fail and state to settle
-      await waitFor(() => {
-        expect(result.current.newlyAchievedGoals).toHaveLength(1);
-      }, { timeout: 3000 });
-=======
       // Wait for newlyAchievedGoals to be detected
       await waitFor(
         () => {
@@ -609,7 +583,6 @@
         },
         { timeout: 3000 }
       );
->>>>>>> f44ef7d8
 
       expect(result.current.newlyAchievedGoals[0]?.id).toBe('goal-1');
     });
