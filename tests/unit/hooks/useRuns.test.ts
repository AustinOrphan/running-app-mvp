--- conflicted
+++ resolved
@@ -9,9 +9,6 @@
   calculatePace: vi.fn((distance: number, duration: number) => duration / distance),
 }));
 
-<<<<<<< HEAD
-// Mock ApiError class
-=======
 // Mock the apiFetch utilities
 vi.mock('../../../utils/apiFetch', () => {
   // Define MockApiError inside the factory to avoid hoisting issues
@@ -42,7 +39,6 @@
 import { apiGet, apiPost, apiPut, apiDelete, ApiResponse } from '../../../utils/apiFetch';
 
 // Use a simple error class for tests since we defined it in the mock
->>>>>>> f44ef7d8
 class MockApiError extends Error {
   status?: number;
   response?: Response;
@@ -57,26 +53,12 @@
   }
 }
 
-<<<<<<< HEAD
-// Mock the apiFetch utilities
-vi.mock('../../../utils/apiFetch', () => ({
-  apiGet: vi.fn(),
-  apiPost: vi.fn(),
-  apiPut: vi.fn(),
-  apiDelete: vi.fn(),
-  ApiError: MockApiError,
-}));
-
-// Import the mocked functions
-import { apiGet, apiPost, apiPut, apiDelete } from '../../../utils/apiFetch';
-=======
 // Helper function to create properly structured API responses
 const createApiResponse = <T>(data: T, status = 200): ApiResponse<T> => ({
   data,
   status,
   headers: new Headers(),
 });
->>>>>>> f44ef7d8
 
 const mockRuns: Run[] = [
   {
@@ -104,17 +86,10 @@
 ];
 
 describe('useRuns', () => {
-<<<<<<< HEAD
-  const mockApiGet = apiGet as any;
-  const mockApiPost = apiPost as any;
-  const mockApiPut = apiPut as any;
-  const mockApiDelete = apiDelete as any;
-=======
   const mockApiGet = vi.mocked(apiGet);
   const mockApiPost = vi.mocked(apiPost);
   const mockApiPut = vi.mocked(apiPut);
   const mockApiDelete = vi.mocked(apiDelete);
->>>>>>> f44ef7d8
 
   beforeEach(() => {
     vi.clearAllMocks();
@@ -126,17 +101,10 @@
     vi.spyOn(console, 'error').mockImplementation(() => {});
 
     // Setup default mock responses
-<<<<<<< HEAD
-    mockApiGet.mockResolvedValue({ data: [] });
-    mockApiPost.mockResolvedValue({ data: {} });
-    mockApiPut.mockResolvedValue({ data: {} });
-    mockApiDelete.mockResolvedValue({ data: {} });
-=======
     mockApiGet.mockResolvedValue(createApiResponse([]));
     mockApiPost.mockResolvedValue(createApiResponse({}));
     mockApiPut.mockResolvedValue(createApiResponse({}));
     mockApiDelete.mockResolvedValue(createApiResponse({}));
->>>>>>> f44ef7d8
   });
 
   afterEach(() => {
@@ -157,13 +125,7 @@
     });
 
     it('automatically fetches runs when token is provided', async () => {
-<<<<<<< HEAD
-      mockApiGet.mockResolvedValue({
-        data: mockRuns,
-      });
-=======
       mockApiGet.mockResolvedValue(createApiResponse(mockRuns));
->>>>>>> f44ef7d8
 
       let hookResult: any;
 
@@ -190,18 +152,6 @@
 
   describe('fetchRuns', () => {
     it('successfully fetches and sets runs data', async () => {
-<<<<<<< HEAD
-      mockApiGet.mockResolvedValue({
-        data: mockRuns,
-      });
-
-      let hookResult: any;
-
-      await act(async () => {
-        hookResult = renderHook(() => useRuns('valid-token'));
-      });
-
-=======
       mockApiGet.mockResolvedValue(createApiResponse(mockRuns));
 
       let hookResult: any;
@@ -210,7 +160,6 @@
         hookResult = renderHook(() => useRuns('valid-token'));
       });
 
->>>>>>> f44ef7d8
       const { result } = hookResult!;
 
       await waitFor(() => {
@@ -222,18 +171,6 @@
     });
 
     it('handles empty runs response', async () => {
-<<<<<<< HEAD
-      mockApiGet.mockResolvedValue({
-        data: [],
-      });
-
-      let hookResult: any;
-
-      await act(async () => {
-        hookResult = renderHook(() => useRuns('valid-token'));
-      });
-
-=======
       mockApiGet.mockResolvedValue(createApiResponse([]));
 
       let hookResult: any;
@@ -242,7 +179,6 @@
         hookResult = renderHook(() => useRuns('valid-token'));
       });
 
->>>>>>> f44ef7d8
       const { result } = hookResult!;
 
       await waitFor(() => {
@@ -294,18 +230,6 @@
 
     it('can be called manually to refresh data', async () => {
       // Initial setup
-<<<<<<< HEAD
-      mockApiGet.mockResolvedValue({
-        data: mockRuns,
-      });
-
-      let hookResult: any;
-
-      await act(async () => {
-        hookResult = renderHook(() => useRuns('valid-token'));
-      });
-
-=======
       mockApiGet.mockResolvedValue(createApiResponse(mockRuns));
 
       let hookResult: any;
@@ -314,7 +238,6 @@
         hookResult = renderHook(() => useRuns('valid-token'));
       });
 
->>>>>>> f44ef7d8
       const { result } = hookResult!;
 
       await waitFor(() => {
@@ -323,12 +246,7 @@
 
       // Clear the mock to test manual call
       mockApiGet.mockClear();
-<<<<<<< HEAD
-      mockApiGet.mockResolvedValue({
-        data: [
-=======
       mockApiGet.mockResolvedValue(createApiResponse([
->>>>>>> f44ef7d8
           ...mockRuns,
           {
             id: '3',
@@ -341,12 +259,7 @@
             createdAt: '2024-06-13T06:00:00Z',
             updatedAt: '2024-06-13T06:00:00Z',
           },
-<<<<<<< HEAD
-        ],
-      });
-=======
         ]));
->>>>>>> f44ef7d8
 
       await act(async () => {
         await result.current.fetchRuns();
@@ -369,13 +282,7 @@
       expect(result.current.loading).toBe(true);
 
       act(() => {
-<<<<<<< HEAD
-        resolvePromise({
-          data: mockRuns,
-        });
-=======
         resolvePromise(createApiResponse(mockRuns));
->>>>>>> f44ef7d8
       });
 
       await waitFor(() => {
@@ -407,21 +314,10 @@
       };
 
       // Mock POST request for creating run
-<<<<<<< HEAD
-      mockApiPost.mockResolvedValue({
-        data: newRun,
-      });
-
-      // Mock GET request for refreshing data
-      mockApiGet.mockResolvedValue({
-        data: [...mockRuns, newRun],
-      });
-=======
       mockApiPost.mockResolvedValue(createApiResponse(newRun));
 
       // Mock GET request for refreshing data
       mockApiGet.mockResolvedValue(createApiResponse([...mockRuns, newRun]));
->>>>>>> f44ef7d8
 
       let hookResult: any;
 
@@ -466,19 +362,9 @@
         notes: 'Updated notes',
       };
 
-<<<<<<< HEAD
-      mockApiPut.mockResolvedValue({
-        data: updatedRun,
-      });
-
-      mockApiGet.mockResolvedValue({
-        data: [updatedRun, mockRuns[1]],
-      });
-=======
       mockApiPut.mockResolvedValue(createApiResponse(updatedRun));
 
       mockApiGet.mockResolvedValue(createApiResponse([updatedRun, mockRuns[1]]));
->>>>>>> f44ef7d8
 
       let hookResult: any;
 
@@ -519,19 +405,9 @@
         notes: '',
       };
 
-<<<<<<< HEAD
-      mockApiPost.mockResolvedValue({
-        data: {},
-      });
-
-      mockApiGet.mockResolvedValue({
-        data: mockRuns,
-      });
-=======
       mockApiPost.mockResolvedValue(createApiResponse({}));
 
       mockApiGet.mockResolvedValue(createApiResponse(mockRuns));
->>>>>>> f44ef7d8
 
       let hookResult: any;
 
@@ -682,13 +558,7 @@
       expect(result.current.saving).toBe(true);
 
       act(() => {
-<<<<<<< HEAD
-        resolvePromise({
-          data: {},
-        });
-=======
         resolvePromise(createApiResponse({}));
->>>>>>> f44ef7d8
       });
 
       await waitFor(() => {
@@ -699,19 +569,9 @@
 
   describe('deleteRun', () => {
     it('successfully deletes run', async () => {
-<<<<<<< HEAD
-      mockApiDelete.mockResolvedValue({
-        data: {},
-      });
-
-      mockApiGet.mockResolvedValue({
-        data: [mockRuns[1]], // Only second run remains
-      });
-=======
       mockApiDelete.mockResolvedValue(createApiResponse({}));
 
       mockApiGet.mockResolvedValue(createApiResponse([mockRuns[1]])); // Only second run remains
->>>>>>> f44ef7d8
 
       let hookResult: any;
 
@@ -794,13 +654,7 @@
 
   describe('Token Changes', () => {
     it('refetches runs when token changes from null to valid', async () => {
-<<<<<<< HEAD
-      mockApiGet.mockResolvedValue({
-        data: mockRuns,
-      });
-=======
       mockApiGet.mockResolvedValue(createApiResponse(mockRuns));
->>>>>>> f44ef7d8
 
       const { result, rerender } = renderHook(
         (props: { token: string | null }) => useRuns(props.token),
@@ -823,13 +677,7 @@
     });
 
     it('refetches runs when token changes to different token', async () => {
-<<<<<<< HEAD
-      mockApiGet.mockResolvedValue({
-        data: mockRuns,
-      });
-=======
       mockApiGet.mockResolvedValue(createApiResponse(mockRuns));
->>>>>>> f44ef7d8
 
       const { result, rerender } = renderHook(({ token }) => useRuns(token), {
         initialProps: { token: 'token1' },
@@ -851,13 +699,7 @@
     });
 
     it('does not fetch when token changes to null', () => {
-<<<<<<< HEAD
-      mockApiGet.mockResolvedValue({
-        data: mockRuns,
-      });
-=======
       mockApiGet.mockResolvedValue(createApiResponse(mockRuns));
->>>>>>> f44ef7d8
 
       const { rerender } = renderHook((props: { token: string | null }) => useRuns(props.token), {
         initialProps: { token: 'valid-token' as string | null },
@@ -882,19 +724,9 @@
         notes: 'Great weather',
       };
 
-<<<<<<< HEAD
-      mockApiPost.mockResolvedValue({
-        data: {},
-      });
-
-      mockApiGet.mockResolvedValue({
-        data: [],
-      });
-=======
       mockApiPost.mockResolvedValue(createApiResponse({}));
 
       mockApiGet.mockResolvedValue(createApiResponse([]));
->>>>>>> f44ef7d8
 
       let hookResult: any;
 
@@ -930,19 +762,9 @@
         notes: '',
       };
 
-<<<<<<< HEAD
-      mockApiPost.mockResolvedValue({
-        data: {},
-      });
-
-      mockApiGet.mockResolvedValue({
-        data: [],
-      });
-=======
       mockApiPost.mockResolvedValue(createApiResponse({}));
 
       mockApiGet.mockResolvedValue(createApiResponse([]));
->>>>>>> f44ef7d8
 
       let hookResult: any;
 
