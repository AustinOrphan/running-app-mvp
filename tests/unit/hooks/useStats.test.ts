import { renderHook, waitFor, act } from '@testing-library/react';
import { describe, it, expect, vi, beforeEach, afterEach } from 'vitest';

import { useStats } from '../../../src/hooks/useStats';
import {
  mockWeeklyInsights,
  mockRunTypeBreakdown,
  mockTrendsData,
  mockPersonalRecords,
  mockApiError,
} from '../../fixtures/mockData';

// Mock fetch globally
const mockFetch = vi.fn();
<<<<<<< HEAD
=======

// Helper function to set up mock responses for all endpoints
const setupMockResponses = () => {
  mockFetch
    .mockResolvedValueOnce({
      ok: true,
      status: 200,
      json: () => Promise.resolve(mockWeeklyInsights),
    })
    .mockResolvedValueOnce({
      ok: true,
      status: 200,
      json: () => Promise.resolve(mockRunTypeBreakdown),
    })
    .mockResolvedValueOnce({
      ok: true,
      status: 200,
      json: () => Promise.resolve(mockTrendsData),
    })
    .mockResolvedValueOnce({
      ok: true,
      status: 200,
      json: () => Promise.resolve(mockPersonalRecords),
    });
};
>>>>>>> f44ef7d8

describe('useStats', () => {
  beforeEach(() => {
    // Reset and set up fresh mock for each test
    vi.clearAllMocks();
    global.fetch = mockFetch;

    // Provide default mock responses to prevent undefined errors
    mockFetch.mockResolvedValue({
      ok: true,
      status: 200,
      json: () => Promise.resolve([]),
      text: () => Promise.resolve(''),
    });
  });

  afterEach(() => {
    vi.clearAllMocks();
  });

  describe('Initial State', () => {
    it('returns initial state when no token provided', () => {
      const { result } = renderHook(() => useStats(null));

      expect(result.current.weeklyInsights).toBeNull();
      expect(result.current.typeBreakdown).toEqual([]);
      expect(result.current.trendsData).toEqual([]);
      expect(result.current.personalRecords).toEqual([]);
      expect(result.current.loading).toBe(false);
      expect(result.current.error).toBeNull();
    });

    it('does not fetch data when token is null', () => {
      renderHook(() => useStats(null));

      expect(mockFetch).not.toHaveBeenCalled();
    });
  });

  describe('Data Fetching', () => {
    it('fetches all statistics data when token is provided', async () => {
      // Clear default mock and set up specific responses for each endpoint
      mockFetch.mockClear();
<<<<<<< HEAD
      mockFetch
        .mockResolvedValueOnce({
          ok: true,
          status: 200,
          json: () => Promise.resolve(mockWeeklyInsights),
        })
        .mockResolvedValueOnce({
          ok: true,
          status: 200,
          json: () => Promise.resolve(mockRunTypeBreakdown),
        })
        .mockResolvedValueOnce({
          ok: true,
          status: 200,
          json: () => Promise.resolve(mockTrendsData),
        })
        .mockResolvedValueOnce({
          ok: true,
          status: 200,
          json: () => Promise.resolve(mockPersonalRecords),
        });
=======
      setupMockResponses();
>>>>>>> f44ef7d8

      const { result } = renderHook(() => useStats('valid-token'));

      expect(result.current.loading).toBe(true);

      await waitFor(() => {
        expect(result.current.loading).toBe(false);
      });

      expect(result.current.weeklyInsights).toEqual(mockWeeklyInsights);
      expect(result.current.typeBreakdown).toEqual(mockRunTypeBreakdown);
      expect(result.current.trendsData).toEqual(mockTrendsData);
      expect(result.current.personalRecords).toEqual(mockPersonalRecords);
      expect(result.current.error).toBeNull();
    });

    it('makes correct API calls with authorization header', async () => {
      // Clear default mock and set up specific responses
      mockFetch.mockClear();
<<<<<<< HEAD
      mockFetch
        .mockResolvedValueOnce({
          ok: true,
          status: 200,
          json: () => Promise.resolve(mockWeeklyInsights),
        })
        .mockResolvedValueOnce({
          ok: true,
          status: 200,
          json: () => Promise.resolve(mockRunTypeBreakdown),
        })
        .mockResolvedValueOnce({
          ok: true,
          status: 200,
          json: () => Promise.resolve(mockTrendsData),
        })
        .mockResolvedValueOnce({
          ok: true,
          status: 200,
          json: () => Promise.resolve(mockPersonalRecords),
        });
=======
      setupMockResponses();
>>>>>>> f44ef7d8

      let hookResult: any;

      await act(async () => {
        hookResult = renderHook(() => useStats('test-token'));
      });

      await waitFor(() => {
        expect(mockFetch).toHaveBeenCalledTimes(4);
      });

      // Check all endpoints were called with correct headers
      expect(mockFetch).toHaveBeenCalledWith('/api/stats/insights-summary', {
        headers: { Authorization: 'Bearer test-token' },
      });
      expect(mockFetch).toHaveBeenCalledWith('/api/stats/type-breakdown', {
        headers: { Authorization: 'Bearer test-token' },
      });
      expect(mockFetch).toHaveBeenCalledWith('/api/stats/trends?period=3m', {
        headers: { Authorization: 'Bearer test-token' },
      });
      expect(mockFetch).toHaveBeenCalledWith('/api/stats/personal-records', {
        headers: { Authorization: 'Bearer test-token' },
      });
    });

    it('uses custom period for trends data', async () => {
      // Clear default mock and set up specific responses
      mockFetch.mockClear();
<<<<<<< HEAD
      mockFetch
        .mockResolvedValueOnce({
          ok: true,
          status: 200,
          json: () => Promise.resolve(mockWeeklyInsights),
        })
        .mockResolvedValueOnce({
          ok: true,
          status: 200,
          json: () => Promise.resolve(mockRunTypeBreakdown),
        })
        .mockResolvedValueOnce({
          ok: true,
          status: 200,
          json: () => Promise.resolve(mockTrendsData),
        })
        .mockResolvedValueOnce({
          ok: true,
          status: 200,
          json: () => Promise.resolve(mockPersonalRecords),
        });
=======
      setupMockResponses();
>>>>>>> f44ef7d8

      let hookResult: any;

      await act(async () => {
        hookResult = renderHook(() => useStats('test-token', '6m'));
      });

      await waitFor(() => {
        expect(mockFetch).toHaveBeenCalledWith('/api/stats/trends?period=6m', {
          headers: { Authorization: 'Bearer test-token' },
        });
      });
    });
  });

  describe('Error Handling', () => {
    it('handles weekly insights fetch error', async () => {
      // Clear default mock and set up error for first call, success for others
      mockFetch.mockClear();
      mockFetch
        .mockResolvedValueOnce({
          ok: false,
          status: 401,
          json: () => Promise.resolve({ error: 'Unauthorized' }),
        })
        .mockResolvedValueOnce({
          ok: true,
          status: 200,
          json: () => Promise.resolve(mockRunTypeBreakdown),
        })
        .mockResolvedValueOnce({
          ok: true,
          status: 200,
          json: () => Promise.resolve(mockTrendsData),
        })
        .mockResolvedValueOnce({
          ok: true,
          status: 200,
          json: () => Promise.resolve(mockPersonalRecords),
        });

      let hookResult: any;

      await act(async () => {
        hookResult = renderHook(() => useStats('invalid-token'));
      });

      const { result } = hookResult!;

      await waitFor(() => {
        expect(result.current.loading).toBe(false);
      });

      expect(result.current.error).toBe('Failed to load weekly insights');
      expect(result.current.weeklyInsights).toBeNull();
    });

    it('handles type breakdown fetch error', async () => {
      mockFetch.mockClear();
      mockFetch
        .mockResolvedValueOnce({
          ok: true,
          status: 200,
          json: () => Promise.resolve(mockWeeklyInsights),
        })
        .mockResolvedValueOnce({
          ok: false,
          status: 500,
          json: () => Promise.resolve({ error: 'Server Error' }),
        })
        .mockResolvedValueOnce({
          ok: true,
          status: 200,
          json: () => Promise.resolve(mockTrendsData),
        })
        .mockResolvedValueOnce({
          ok: true,
          status: 200,
          json: () => Promise.resolve(mockPersonalRecords),
        });

      let hookResult: any;

      await act(async () => {
        hookResult = renderHook(() => useStats('valid-token'));
      });

      const { result } = hookResult!;

      await waitFor(() => {
        expect(result.current.loading).toBe(false);
      });

      expect(result.current.error).toBe('Failed to load run type breakdown');
      expect(result.current.typeBreakdown).toEqual([]);
    });

    it('handles trends data fetch error', async () => {
      mockFetch.mockClear();
      mockFetch
        .mockResolvedValueOnce({
          ok: true,
          status: 200,
          json: () => Promise.resolve(mockWeeklyInsights),
        })
        .mockResolvedValueOnce({
          ok: true,
          status: 200,
          json: () => Promise.resolve(mockRunTypeBreakdown),
        })
        .mockResolvedValueOnce({
          ok: false,
          status: 404,
          json: () => Promise.resolve({ error: 'Not Found' }),
        })
        .mockResolvedValueOnce({
          ok: true,
          status: 200,
          json: () => Promise.resolve(mockPersonalRecords),
        });

      let hookResult: any;

      await act(async () => {
        hookResult = renderHook(() => useStats('valid-token'));
      });

      const { result } = hookResult!;

      await waitFor(() => {
        expect(result.current.loading).toBe(false);
      });

      expect(result.current.error).toBe('Failed to load trends data');
      expect(result.current.trendsData).toEqual([]);
    });

    it('handles personal records fetch error', async () => {
      mockFetch.mockClear();
      mockFetch
        .mockResolvedValueOnce({
          ok: true,
          status: 200,
          json: () => Promise.resolve(mockWeeklyInsights),
        })
        .mockResolvedValueOnce({
          ok: true,
          status: 200,
          json: () => Promise.resolve(mockRunTypeBreakdown),
        })
        .mockResolvedValueOnce({
          ok: true,
          status: 200,
          json: () => Promise.resolve(mockTrendsData),
        })
        .mockResolvedValueOnce({
          ok: false,
          status: 403,
          json: () => Promise.resolve({ error: 'Forbidden' }),
        });

      let hookResult: any;

      await act(async () => {
        hookResult = renderHook(() => useStats('valid-token'));
      });

      const { result } = hookResult!;

      await waitFor(() => {
        expect(result.current.loading).toBe(false);
      });

      expect(result.current.error).toBe('Failed to load personal records');
      expect(result.current.personalRecords).toEqual([]);
    });

    it('handles network errors', async () => {
      mockFetch.mockClear();
      mockFetch.mockRejectedValueOnce(new Error('Network error'));

      let hookResult: any;

      await act(async () => {
        hookResult = renderHook(() => useStats('valid-token'));
      });

      const { result } = hookResult!;

      await waitFor(() => {
        expect(result.current.loading).toBe(false);
      });

      expect(result.current.error).toBe('Failed to load weekly insights');
    });
  });

  describe('Loading States', () => {
<<<<<<< HEAD
    it('sets loading to true while fetching data', () => {
      mockFetch.mockClear();
      mockFetch
        .mockResolvedValueOnce({
          ok: true,
          status: 200,
          json: () => Promise.resolve(mockWeeklyInsights),
        })
        .mockResolvedValueOnce({
          ok: true,
          status: 200,
          json: () => Promise.resolve(mockRunTypeBreakdown),
        })
        .mockResolvedValueOnce({
          ok: true,
          status: 200,
          json: () => Promise.resolve(mockTrendsData),
        })
        .mockResolvedValueOnce({
          ok: true,
          status: 200,
          json: () => Promise.resolve(mockPersonalRecords),
        });
=======
    it('sets loading to true while fetching data', async () => {
      mockFetch.mockClear();
      setupMockResponses();
>>>>>>> f44ef7d8

      const { result } = renderHook(() => useStats('valid-token'));

      expect(result.current.loading).toBe(true);
    });

    it('sets loading to false after successful fetch', async () => {
      mockFetch.mockClear();
<<<<<<< HEAD
      mockFetch
        .mockResolvedValueOnce({
          ok: true,
          status: 200,
          json: () => Promise.resolve(mockWeeklyInsights),
        })
        .mockResolvedValueOnce({
          ok: true,
          status: 200,
          json: () => Promise.resolve(mockRunTypeBreakdown),
        })
        .mockResolvedValueOnce({
          ok: true,
          status: 200,
          json: () => Promise.resolve(mockTrendsData),
        })
        .mockResolvedValueOnce({
          ok: true,
          status: 200,
          json: () => Promise.resolve(mockPersonalRecords),
        });
=======
      setupMockResponses();
>>>>>>> f44ef7d8

      let hookResult: any;

      await act(async () => {
        hookResult = renderHook(() => useStats('valid-token'));
      });

      const { result } = hookResult!;

      await waitFor(() => {
        expect(result.current.loading).toBe(false);
      });
    });

    it('sets loading to false after error', async () => {
      mockFetch.mockClear();
      mockFetch.mockRejectedValueOnce(new Error('Network error'));

      let hookResult: any;

      await act(async () => {
        hookResult = renderHook(() => useStats('valid-token'));
      });

      const { result } = hookResult!;

      await waitFor(() => {
        expect(result.current.loading).toBe(false);
      });
    });
  });

  describe('Token Changes', () => {
    it('refetches data when token changes', async () => {
      // Setup initial mocks
      mockFetch.mockClear();
<<<<<<< HEAD
      mockFetch
        .mockResolvedValueOnce({
          ok: true,
          status: 200,
          json: () => Promise.resolve(mockWeeklyInsights),
        })
        .mockResolvedValueOnce({
          ok: true,
          status: 200,
          json: () => Promise.resolve(mockRunTypeBreakdown),
        })
        .mockResolvedValueOnce({
          ok: true,
          status: 200,
          json: () => Promise.resolve(mockTrendsData),
        })
        .mockResolvedValueOnce({
          ok: true,
          status: 200,
          json: () => Promise.resolve(mockPersonalRecords),
        });
=======
      setupMockResponses();
>>>>>>> f44ef7d8

      const { result, rerender } = renderHook(({ token }) => useStats(token), {
        initialProps: { token: 'token1' },
      });

      await waitFor(() => {
        expect(result.current.loading).toBe(false);
      });

      const initialCallCount = mockFetch.mock.calls.length;

      // Setup new mocks for rerender
<<<<<<< HEAD
      mockFetch
        .mockResolvedValueOnce({
          ok: true,
          status: 200,
          json: () => Promise.resolve(mockWeeklyInsights),
        })
        .mockResolvedValueOnce({
          ok: true,
          status: 200,
          json: () => Promise.resolve(mockRunTypeBreakdown),
        })
        .mockResolvedValueOnce({
          ok: true,
          status: 200,
          json: () => Promise.resolve(mockTrendsData),
        })
        .mockResolvedValueOnce({
          ok: true,
          status: 200,
          json: () => Promise.resolve(mockPersonalRecords),
        });
=======
      setupMockResponses();
>>>>>>> f44ef7d8

      rerender({ token: 'token2' });

      await waitFor(() => {
        expect(mockFetch.mock.calls.length).toBeGreaterThan(initialCallCount);
      });
    });

    it('does not fetch when token changes to null', async () => {
      let hookResult: any;

      await act(async () => {
        hookResult = renderHook((props: { token: string | null }) => useStats(props.token), {
          initialProps: { token: 'valid-token' as string | null },
        });
      });

      const { rerender } = hookResult!;

      const initialCallCount = mockFetch.mock.calls.length;

      await act(async () => {
        rerender({ token: null as string | null });
      });

      // Should not make additional calls
      expect(mockFetch.mock.calls.length).toBe(initialCallCount);
    });
  });

  describe('Period Changes', () => {
    it('refetches data when period changes', async () => {
      // Setup initial mocks
      mockFetch.mockClear();
<<<<<<< HEAD
      mockFetch
        .mockResolvedValueOnce({
          ok: true,
          status: 200,
          json: () => Promise.resolve(mockWeeklyInsights),
        })
        .mockResolvedValueOnce({
          ok: true,
          status: 200,
          json: () => Promise.resolve(mockRunTypeBreakdown),
        })
        .mockResolvedValueOnce({
          ok: true,
          status: 200,
          json: () => Promise.resolve(mockTrendsData),
        })
        .mockResolvedValueOnce({
          ok: true,
          status: 200,
          json: () => Promise.resolve(mockPersonalRecords),
        });
=======
      setupMockResponses();
>>>>>>> f44ef7d8

      const { result, rerender } = renderHook(({ period }) => useStats('valid-token', period), {
        initialProps: { period: '3m' },
      });

      await waitFor(() => {
        expect(result.current.loading).toBe(false);
      });

      const initialCallCount = mockFetch.mock.calls.length;

      // Setup new mocks for rerender
<<<<<<< HEAD
      mockFetch
        .mockResolvedValueOnce({
          ok: true,
          status: 200,
          json: () => Promise.resolve(mockWeeklyInsights),
        })
        .mockResolvedValueOnce({
          ok: true,
          status: 200,
          json: () => Promise.resolve(mockRunTypeBreakdown),
        })
        .mockResolvedValueOnce({
          ok: true,
          status: 200,
          json: () => Promise.resolve(mockTrendsData),
        })
        .mockResolvedValueOnce({
          ok: true,
          status: 200,
          json: () => Promise.resolve(mockPersonalRecords),
        });
=======
      setupMockResponses();
>>>>>>> f44ef7d8

      rerender({ period: '1y' });

      await waitFor(() => {
        expect(mockFetch.mock.calls.length).toBeGreaterThan(initialCallCount);
      });

      expect(mockFetch).toHaveBeenCalledWith('/api/stats/trends?period=1y', {
        headers: { Authorization: 'Bearer valid-token' },
      });
    });
  });

  describe('Refetch Function', () => {
    it('provides refetch function that reloads all data', async () => {
      // Setup initial mocks
      mockFetch.mockClear();
<<<<<<< HEAD
      mockFetch
        .mockResolvedValueOnce({
          ok: true,
          status: 200,
          json: () => Promise.resolve(mockWeeklyInsights),
        })
        .mockResolvedValueOnce({
          ok: true,
          status: 200,
          json: () => Promise.resolve(mockRunTypeBreakdown),
        })
        .mockResolvedValueOnce({
          ok: true,
          status: 200,
          json: () => Promise.resolve(mockTrendsData),
        })
        .mockResolvedValueOnce({
          ok: true,
          status: 200,
          json: () => Promise.resolve(mockPersonalRecords),
        });
=======
      setupMockResponses();
>>>>>>> f44ef7d8

      let hookResult: any;

      await act(async () => {
        hookResult = renderHook(() => useStats('valid-token'));
      });

      const { result } = hookResult!;

      await waitFor(() => {
        expect(result.current.loading).toBe(false);
      });

      mockFetch.mockClear();

      // Mock fresh data for refetch
      mockFetch
        .mockResolvedValueOnce({
          ok: true,
          status: 200,
          json: () => Promise.resolve(mockWeeklyInsights),
        })
        .mockResolvedValueOnce({
          ok: true,
          status: 200,
          json: () => Promise.resolve(mockRunTypeBreakdown),
        })
        .mockResolvedValueOnce({
          ok: true,
          status: 200,
          json: () => Promise.resolve(mockTrendsData),
        })
        .mockResolvedValueOnce({
          ok: true,
          status: 200,
          json: () => Promise.resolve(mockPersonalRecords),
        });

      await act(async () => {
        result.current.refetch();
      });

      await waitFor(() => {
        expect(mockFetch).toHaveBeenCalledTimes(4);
      });
    });
  });
});<|MERGE_RESOLUTION|>--- conflicted
+++ resolved
@@ -12,8 +12,6 @@
 
 // Mock fetch globally
 const mockFetch = vi.fn();
-<<<<<<< HEAD
-=======
 
 // Helper function to set up mock responses for all endpoints
 const setupMockResponses = () => {
@@ -39,7 +37,6 @@
       json: () => Promise.resolve(mockPersonalRecords),
     });
 };
->>>>>>> f44ef7d8
 
 describe('useStats', () => {
   beforeEach(() => {
@@ -83,31 +80,7 @@
     it('fetches all statistics data when token is provided', async () => {
       // Clear default mock and set up specific responses for each endpoint
       mockFetch.mockClear();
-<<<<<<< HEAD
-      mockFetch
-        .mockResolvedValueOnce({
-          ok: true,
-          status: 200,
-          json: () => Promise.resolve(mockWeeklyInsights),
-        })
-        .mockResolvedValueOnce({
-          ok: true,
-          status: 200,
-          json: () => Promise.resolve(mockRunTypeBreakdown),
-        })
-        .mockResolvedValueOnce({
-          ok: true,
-          status: 200,
-          json: () => Promise.resolve(mockTrendsData),
-        })
-        .mockResolvedValueOnce({
-          ok: true,
-          status: 200,
-          json: () => Promise.resolve(mockPersonalRecords),
-        });
-=======
-      setupMockResponses();
->>>>>>> f44ef7d8
+      setupMockResponses();
 
       const { result } = renderHook(() => useStats('valid-token'));
 
@@ -127,31 +100,7 @@
     it('makes correct API calls with authorization header', async () => {
       // Clear default mock and set up specific responses
       mockFetch.mockClear();
-<<<<<<< HEAD
-      mockFetch
-        .mockResolvedValueOnce({
-          ok: true,
-          status: 200,
-          json: () => Promise.resolve(mockWeeklyInsights),
-        })
-        .mockResolvedValueOnce({
-          ok: true,
-          status: 200,
-          json: () => Promise.resolve(mockRunTypeBreakdown),
-        })
-        .mockResolvedValueOnce({
-          ok: true,
-          status: 200,
-          json: () => Promise.resolve(mockTrendsData),
-        })
-        .mockResolvedValueOnce({
-          ok: true,
-          status: 200,
-          json: () => Promise.resolve(mockPersonalRecords),
-        });
-=======
-      setupMockResponses();
->>>>>>> f44ef7d8
+      setupMockResponses();
 
       let hookResult: any;
 
@@ -181,31 +130,7 @@
     it('uses custom period for trends data', async () => {
       // Clear default mock and set up specific responses
       mockFetch.mockClear();
-<<<<<<< HEAD
-      mockFetch
-        .mockResolvedValueOnce({
-          ok: true,
-          status: 200,
-          json: () => Promise.resolve(mockWeeklyInsights),
-        })
-        .mockResolvedValueOnce({
-          ok: true,
-          status: 200,
-          json: () => Promise.resolve(mockRunTypeBreakdown),
-        })
-        .mockResolvedValueOnce({
-          ok: true,
-          status: 200,
-          json: () => Promise.resolve(mockTrendsData),
-        })
-        .mockResolvedValueOnce({
-          ok: true,
-          status: 200,
-          json: () => Promise.resolve(mockPersonalRecords),
-        });
-=======
-      setupMockResponses();
->>>>>>> f44ef7d8
+      setupMockResponses();
 
       let hookResult: any;
 
@@ -404,35 +329,9 @@
   });
 
   describe('Loading States', () => {
-<<<<<<< HEAD
-    it('sets loading to true while fetching data', () => {
-      mockFetch.mockClear();
-      mockFetch
-        .mockResolvedValueOnce({
-          ok: true,
-          status: 200,
-          json: () => Promise.resolve(mockWeeklyInsights),
-        })
-        .mockResolvedValueOnce({
-          ok: true,
-          status: 200,
-          json: () => Promise.resolve(mockRunTypeBreakdown),
-        })
-        .mockResolvedValueOnce({
-          ok: true,
-          status: 200,
-          json: () => Promise.resolve(mockTrendsData),
-        })
-        .mockResolvedValueOnce({
-          ok: true,
-          status: 200,
-          json: () => Promise.resolve(mockPersonalRecords),
-        });
-=======
     it('sets loading to true while fetching data', async () => {
       mockFetch.mockClear();
       setupMockResponses();
->>>>>>> f44ef7d8
 
       const { result } = renderHook(() => useStats('valid-token'));
 
@@ -441,31 +340,7 @@
 
     it('sets loading to false after successful fetch', async () => {
       mockFetch.mockClear();
-<<<<<<< HEAD
-      mockFetch
-        .mockResolvedValueOnce({
-          ok: true,
-          status: 200,
-          json: () => Promise.resolve(mockWeeklyInsights),
-        })
-        .mockResolvedValueOnce({
-          ok: true,
-          status: 200,
-          json: () => Promise.resolve(mockRunTypeBreakdown),
-        })
-        .mockResolvedValueOnce({
-          ok: true,
-          status: 200,
-          json: () => Promise.resolve(mockTrendsData),
-        })
-        .mockResolvedValueOnce({
-          ok: true,
-          status: 200,
-          json: () => Promise.resolve(mockPersonalRecords),
-        });
-=======
-      setupMockResponses();
->>>>>>> f44ef7d8
+      setupMockResponses();
 
       let hookResult: any;
 
@@ -502,31 +377,7 @@
     it('refetches data when token changes', async () => {
       // Setup initial mocks
       mockFetch.mockClear();
-<<<<<<< HEAD
-      mockFetch
-        .mockResolvedValueOnce({
-          ok: true,
-          status: 200,
-          json: () => Promise.resolve(mockWeeklyInsights),
-        })
-        .mockResolvedValueOnce({
-          ok: true,
-          status: 200,
-          json: () => Promise.resolve(mockRunTypeBreakdown),
-        })
-        .mockResolvedValueOnce({
-          ok: true,
-          status: 200,
-          json: () => Promise.resolve(mockTrendsData),
-        })
-        .mockResolvedValueOnce({
-          ok: true,
-          status: 200,
-          json: () => Promise.resolve(mockPersonalRecords),
-        });
-=======
-      setupMockResponses();
->>>>>>> f44ef7d8
+      setupMockResponses();
 
       const { result, rerender } = renderHook(({ token }) => useStats(token), {
         initialProps: { token: 'token1' },
@@ -539,31 +390,7 @@
       const initialCallCount = mockFetch.mock.calls.length;
 
       // Setup new mocks for rerender
-<<<<<<< HEAD
-      mockFetch
-        .mockResolvedValueOnce({
-          ok: true,
-          status: 200,
-          json: () => Promise.resolve(mockWeeklyInsights),
-        })
-        .mockResolvedValueOnce({
-          ok: true,
-          status: 200,
-          json: () => Promise.resolve(mockRunTypeBreakdown),
-        })
-        .mockResolvedValueOnce({
-          ok: true,
-          status: 200,
-          json: () => Promise.resolve(mockTrendsData),
-        })
-        .mockResolvedValueOnce({
-          ok: true,
-          status: 200,
-          json: () => Promise.resolve(mockPersonalRecords),
-        });
-=======
-      setupMockResponses();
->>>>>>> f44ef7d8
+      setupMockResponses();
 
       rerender({ token: 'token2' });
 
@@ -598,31 +425,7 @@
     it('refetches data when period changes', async () => {
       // Setup initial mocks
       mockFetch.mockClear();
-<<<<<<< HEAD
-      mockFetch
-        .mockResolvedValueOnce({
-          ok: true,
-          status: 200,
-          json: () => Promise.resolve(mockWeeklyInsights),
-        })
-        .mockResolvedValueOnce({
-          ok: true,
-          status: 200,
-          json: () => Promise.resolve(mockRunTypeBreakdown),
-        })
-        .mockResolvedValueOnce({
-          ok: true,
-          status: 200,
-          json: () => Promise.resolve(mockTrendsData),
-        })
-        .mockResolvedValueOnce({
-          ok: true,
-          status: 200,
-          json: () => Promise.resolve(mockPersonalRecords),
-        });
-=======
-      setupMockResponses();
->>>>>>> f44ef7d8
+      setupMockResponses();
 
       const { result, rerender } = renderHook(({ period }) => useStats('valid-token', period), {
         initialProps: { period: '3m' },
@@ -635,31 +438,7 @@
       const initialCallCount = mockFetch.mock.calls.length;
 
       // Setup new mocks for rerender
-<<<<<<< HEAD
-      mockFetch
-        .mockResolvedValueOnce({
-          ok: true,
-          status: 200,
-          json: () => Promise.resolve(mockWeeklyInsights),
-        })
-        .mockResolvedValueOnce({
-          ok: true,
-          status: 200,
-          json: () => Promise.resolve(mockRunTypeBreakdown),
-        })
-        .mockResolvedValueOnce({
-          ok: true,
-          status: 200,
-          json: () => Promise.resolve(mockTrendsData),
-        })
-        .mockResolvedValueOnce({
-          ok: true,
-          status: 200,
-          json: () => Promise.resolve(mockPersonalRecords),
-        });
-=======
-      setupMockResponses();
->>>>>>> f44ef7d8
+      setupMockResponses();
 
       rerender({ period: '1y' });
 
@@ -677,31 +456,7 @@
     it('provides refetch function that reloads all data', async () => {
       // Setup initial mocks
       mockFetch.mockClear();
-<<<<<<< HEAD
-      mockFetch
-        .mockResolvedValueOnce({
-          ok: true,
-          status: 200,
-          json: () => Promise.resolve(mockWeeklyInsights),
-        })
-        .mockResolvedValueOnce({
-          ok: true,
-          status: 200,
-          json: () => Promise.resolve(mockRunTypeBreakdown),
-        })
-        .mockResolvedValueOnce({
-          ok: true,
-          status: 200,
-          json: () => Promise.resolve(mockTrendsData),
-        })
-        .mockResolvedValueOnce({
-          ok: true,
-          status: 200,
-          json: () => Promise.resolve(mockPersonalRecords),
-        });
-=======
-      setupMockResponses();
->>>>>>> f44ef7d8
+      setupMockResponses();
 
       let hookResult: any;
 
