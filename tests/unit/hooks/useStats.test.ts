import { renderHook, waitFor, act } from '@testing-library/react';
import { describe, it, expect, vi, beforeEach, afterEach } from 'vitest';

import { useStats } from '../../../src/hooks/useStats';
import {
  mockWeeklyInsights,
  mockRunTypeBreakdown,
  mockTrendsData,
  mockPersonalRecords,
<<<<<<< HEAD
} from '../../fixtures/mockData';
=======
  mockApiError,
} from '../../fixtures/mockData.js';
>>>>>>> 0799ca77

// Mock fetch globally
const mockFetch = vi.fn();

// Helper function to set up mock responses for all endpoints
const setupMockResponses = () => {
  mockFetch
    .mockResolvedValueOnce({
      ok: true,
      status: 200,
      json: () => Promise.resolve(mockWeeklyInsights),
    })
    .mockResolvedValueOnce({
      ok: true,
      status: 200,
      json: () => Promise.resolve(mockRunTypeBreakdown),
    })
    .mockResolvedValueOnce({
      ok: true,
      status: 200,
      json: () => Promise.resolve(mockTrendsData),
    })
    .mockResolvedValueOnce({
      ok: true,
      status: 200,
      json: () => Promise.resolve(mockPersonalRecords),
    });
};

describe('useStats', () => {
  beforeEach(() => {
    // Reset and set up fresh mock for each test
    vi.clearAllMocks();
    global.fetch = mockFetch;

    // Provide default mock responses to prevent undefined errors
    mockFetch.mockResolvedValue({
      ok: true,
      status: 200,
      json: () => Promise.resolve([]),
      text: () => Promise.resolve(''),
    });
  });

  afterEach(() => {
    vi.clearAllMocks();
  });

  describe('Initial State', () => {
    it('returns initial state when no token provided', () => {
      const { result } = renderHook(() => useStats(null));

      expect(result.current.weeklyInsights).toBeNull();
      expect(result.current.typeBreakdown).toEqual([]);
      expect(result.current.trendsData).toEqual([]);
      expect(result.current.personalRecords).toEqual([]);
      expect(result.current.loading).toBe(false);
      expect(result.current.error).toBeNull();
    });

    it('does not fetch data when token is null', () => {
      renderHook(() => useStats(null));

      expect(mockFetch).not.toHaveBeenCalled();
    });
  });

  describe('Data Fetching', () => {
    it('fetches all statistics data when token is provided', async () => {
      // Clear default mock and set up specific responses for each endpoint
      mockFetch.mockClear();
      setupMockResponses();

      const { result } = renderHook(() => useStats('valid-token'));

      expect(result.current.loading).toBe(true);

      await waitFor(() => {
        expect(result.current.loading).toBe(false);
      });

      expect(result.current.weeklyInsights).toEqual(mockWeeklyInsights);
      expect(result.current.typeBreakdown).toEqual(mockRunTypeBreakdown);
      expect(result.current.trendsData).toEqual(mockTrendsData);
      expect(result.current.personalRecords).toEqual(mockPersonalRecords);
      expect(result.current.error).toBeNull();
    });

    it('makes correct API calls with authorization header', async () => {
      // Clear default mock and set up specific responses
      mockFetch.mockClear();
      setupMockResponses();

      await act(async () => {
        renderHook(() => useStats('test-token'));
      });

      await waitFor(() => {
        expect(mockFetch).toHaveBeenCalledTimes(4);
      });

      // Check all endpoints were called with correct headers
      expect(mockFetch).toHaveBeenCalledWith('/api/stats/insights-summary', {
        headers: { Authorization: 'Bearer test-token' },
      });
      expect(mockFetch).toHaveBeenCalledWith('/api/stats/type-breakdown', {
        headers: { Authorization: 'Bearer test-token' },
      });
      expect(mockFetch).toHaveBeenCalledWith('/api/stats/trends?period=3m', {
        headers: { Authorization: 'Bearer test-token' },
      });
      expect(mockFetch).toHaveBeenCalledWith('/api/stats/personal-records', {
        headers: { Authorization: 'Bearer test-token' },
      });
    });

    it('uses custom period for trends data', async () => {
      // Clear default mock and set up specific responses
      mockFetch.mockClear();
      setupMockResponses();

      await act(async () => {
        renderHook(() => useStats('test-token', '6m'));
      });

      await waitFor(() => {
        expect(mockFetch).toHaveBeenCalledWith('/api/stats/trends?period=6m', {
          headers: { Authorization: 'Bearer test-token' },
        });
      });
    });
  });

  describe('Error Handling', () => {
    it('handles weekly insights fetch error', async () => {
      // Clear default mock and set up error for first call, success for others
      mockFetch.mockClear();
      mockFetch
        .mockResolvedValueOnce({
          ok: false,
          status: 401,
          json: () => Promise.resolve({ error: 'Unauthorized' }),
        })
        .mockResolvedValueOnce({
          ok: true,
          status: 200,
          json: () => Promise.resolve(mockRunTypeBreakdown),
        })
        .mockResolvedValueOnce({
          ok: true,
          status: 200,
          json: () => Promise.resolve(mockTrendsData),
        })
        .mockResolvedValueOnce({
          ok: true,
          status: 200,
          json: () => Promise.resolve(mockPersonalRecords),
        });

      let hookResult: any;

      await act(async () => {
        hookResult = renderHook(() => useStats('invalid-token'));
      });

      const { result } = hookResult!;

      await waitFor(() => {
        expect(result.current.loading).toBe(false);
      });

      expect(result.current.error).toBe('Failed to load weekly insights');
      expect(result.current.weeklyInsights).toBeNull();
    });

    it('handles type breakdown fetch error', async () => {
      mockFetch.mockClear();
      mockFetch
        .mockResolvedValueOnce({
          ok: true,
          status: 200,
          json: () => Promise.resolve(mockWeeklyInsights),
        })
        .mockResolvedValueOnce({
          ok: false,
          status: 500,
          json: () => Promise.resolve({ error: 'Server Error' }),
        })
        .mockResolvedValueOnce({
          ok: true,
          status: 200,
          json: () => Promise.resolve(mockTrendsData),
        })
        .mockResolvedValueOnce({
          ok: true,
          status: 200,
          json: () => Promise.resolve(mockPersonalRecords),
        });

      let hookResult: any;

      await act(async () => {
        hookResult = renderHook(() => useStats('valid-token'));
      });

      const { result } = hookResult!;

      await waitFor(() => {
        expect(result.current.loading).toBe(false);
      });

      expect(result.current.error).toBe('Failed to load run type breakdown');
      expect(result.current.typeBreakdown).toEqual([]);
    });

    it('handles trends data fetch error', async () => {
      mockFetch.mockClear();
      mockFetch
        .mockResolvedValueOnce({
          ok: true,
          status: 200,
          json: () => Promise.resolve(mockWeeklyInsights),
        })
        .mockResolvedValueOnce({
          ok: true,
          status: 200,
          json: () => Promise.resolve(mockRunTypeBreakdown),
        })
        .mockResolvedValueOnce({
          ok: false,
          status: 404,
          json: () => Promise.resolve({ error: 'Not Found' }),
        })
        .mockResolvedValueOnce({
          ok: true,
          status: 200,
          json: () => Promise.resolve(mockPersonalRecords),
        });

      let hookResult: any;

      await act(async () => {
        hookResult = renderHook(() => useStats('valid-token'));
      });

      const { result } = hookResult!;

      await waitFor(() => {
        expect(result.current.loading).toBe(false);
      });

      expect(result.current.error).toBe('Failed to load trends data');
      expect(result.current.trendsData).toEqual([]);
    });

    it('handles personal records fetch error', async () => {
      mockFetch.mockClear();
      mockFetch
        .mockResolvedValueOnce({
          ok: true,
          status: 200,
          json: () => Promise.resolve(mockWeeklyInsights),
        })
        .mockResolvedValueOnce({
          ok: true,
          status: 200,
          json: () => Promise.resolve(mockRunTypeBreakdown),
        })
        .mockResolvedValueOnce({
          ok: true,
          status: 200,
          json: () => Promise.resolve(mockTrendsData),
        })
        .mockResolvedValueOnce({
          ok: false,
          status: 403,
          json: () => Promise.resolve({ error: 'Forbidden' }),
        });

      let hookResult: any;

      await act(async () => {
        hookResult = renderHook(() => useStats('valid-token'));
      });

      const { result } = hookResult!;

      await waitFor(() => {
        expect(result.current.loading).toBe(false);
      });

      expect(result.current.error).toBe('Failed to load personal records');
      expect(result.current.personalRecords).toEqual([]);
    });

    it('handles network errors', async () => {
      mockFetch.mockClear();
      mockFetch.mockRejectedValueOnce(new Error('Network error'));

      let hookResult: any;

      await act(async () => {
        hookResult = renderHook(() => useStats('valid-token'));
      });

      const { result } = hookResult!;

      await waitFor(() => {
        expect(result.current.loading).toBe(false);
      });

      expect(result.current.error).toBe('Failed to load weekly insights');
    });
  });

  describe('Loading States', () => {
    it('sets loading to true while fetching data', async () => {
      mockFetch.mockClear();
      setupMockResponses();

      const { result } = renderHook(() => useStats('valid-token'));

      expect(result.current.loading).toBe(true);
    });

    it('sets loading to false after successful fetch', async () => {
      mockFetch.mockClear();
      setupMockResponses();

      let hookResult: any;

      await act(async () => {
        hookResult = renderHook(() => useStats('valid-token'));
      });

      const { result } = hookResult!;

      await waitFor(() => {
        expect(result.current.loading).toBe(false);
      });
    });

    it('sets loading to false after error', async () => {
      mockFetch.mockClear();
      mockFetch.mockRejectedValueOnce(new Error('Network error'));

      let hookResult: any;

      await act(async () => {
        hookResult = renderHook(() => useStats('valid-token'));
      });

      const { result } = hookResult!;

      await waitFor(() => {
        expect(result.current.loading).toBe(false);
      });
    });
  });

  describe('Token Changes', () => {
    it('refetches data when token changes', async () => {
      // Setup initial mocks
      mockFetch.mockClear();
      setupMockResponses();

      const { result, rerender } = renderHook(({ token }) => useStats(token), {
        initialProps: { token: 'token1' },
      });

      await waitFor(() => {
        expect(result.current.loading).toBe(false);
      });

      const initialCallCount = mockFetch.mock.calls.length;

      // Setup new mocks for rerender
      setupMockResponses();

      rerender({ token: 'token2' });

      await waitFor(() => {
        expect(mockFetch.mock.calls.length).toBeGreaterThan(initialCallCount);
      });
    });

    it('does not fetch when token changes to null', async () => {
      let hookResult: any;

      await act(async () => {
        hookResult = renderHook((props: { token: string | null }) => useStats(props.token), {
          initialProps: { token: 'valid-token' as string | null },
        });
      });

      const { rerender } = hookResult!;

      const initialCallCount = mockFetch.mock.calls.length;

      await act(async () => {
        rerender({ token: null as string | null });
      });

      // Should not make additional calls
      expect(mockFetch.mock.calls.length).toBe(initialCallCount);
    });
  });

  describe('Period Changes', () => {
    it('refetches data when period changes', async () => {
      // Setup initial mocks
      mockFetch.mockClear();
      setupMockResponses();

      const { result, rerender } = renderHook(({ period }) => useStats('valid-token', period), {
        initialProps: { period: '3m' },
      });

      await waitFor(() => {
        expect(result.current.loading).toBe(false);
      });

      const initialCallCount = mockFetch.mock.calls.length;

      // Setup new mocks for rerender
      setupMockResponses();

      rerender({ period: '1y' });

      await waitFor(() => {
        expect(mockFetch.mock.calls.length).toBeGreaterThan(initialCallCount);
      });

      expect(mockFetch).toHaveBeenCalledWith('/api/stats/trends?period=1y', {
        headers: { Authorization: 'Bearer valid-token' },
      });
    });
  });

  describe('Refetch Function', () => {
    it('provides refetch function that reloads all data', async () => {
      // Setup initial mocks
      mockFetch.mockClear();
      setupMockResponses();

      let hookResult: any;

      await act(async () => {
        hookResult = renderHook(() => useStats('valid-token'));
      });

      const { result } = hookResult!;

      await waitFor(() => {
        expect(result.current.loading).toBe(false);
      });

      mockFetch.mockClear();

      // Mock fresh data for refetch
      mockFetch
        .mockResolvedValueOnce({
          ok: true,
          status: 200,
          json: () => Promise.resolve(mockWeeklyInsights),
        })
        .mockResolvedValueOnce({
          ok: true,
          status: 200,
          json: () => Promise.resolve(mockRunTypeBreakdown),
        })
        .mockResolvedValueOnce({
          ok: true,
          status: 200,
          json: () => Promise.resolve(mockTrendsData),
        })
        .mockResolvedValueOnce({
          ok: true,
          status: 200,
          json: () => Promise.resolve(mockPersonalRecords),
        });

      await act(async () => {
        result.current.refetch();
      });

      await waitFor(() => {
        expect(mockFetch).toHaveBeenCalledTimes(4);
      });
    });
  });
});<|MERGE_RESOLUTION|>--- conflicted
+++ resolved
@@ -7,12 +7,8 @@
   mockRunTypeBreakdown,
   mockTrendsData,
   mockPersonalRecords,
-<<<<<<< HEAD
-} from '../../fixtures/mockData';
-=======
   mockApiError,
 } from '../../fixtures/mockData.js';
->>>>>>> 0799ca77
 
 // Mock fetch globally
 const mockFetch = vi.fn();
