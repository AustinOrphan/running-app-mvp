import { PrismaClient } from '@prisma/client';
import cors from 'cors';
import dotenv from 'dotenv';
import express from 'express';
import path from 'path';
import { fileURLToPath } from 'url';

// Import middleware
import { errorHandler } from './middleware/errorHandler.js';
import { globalRateLimit } from './middleware/rateLimiting.js';
import { securityHeaders } from './middleware/validation.js';

// Import routes
import authRoutes from './routes/auth.js';
import goalRoutes from './routes/goals.js';
import raceRoutes from './routes/races.js';
import runRoutes from './routes/runs.js';
import statsRoutes from './routes/stats.js';

// Import enhanced logging
import { logError, logInfo, correlationMiddleware } from './utils/logger.js';

dotenv.config();

const __filename = fileURLToPath(import.meta.url);
const __dirname = path.dirname(__filename);

const app = express();
const prisma = new PrismaClient();

// Middleware
app.use(cors());
app.use(express.json());

// Correlation ID middleware for request tracing
app.use(correlationMiddleware());

// Security middleware
app.use(securityHeaders);
app.use(globalRateLimit);

// Routes
app.use('/api/auth', authRoutes);
app.use('/api/runs', runRoutes);
app.use('/api/goals', goalRoutes);
app.use('/api/races', raceRoutes);
app.use('/api/stats', statsRoutes);

// Serve static client and handle SPA routing in production
if (process.env.NODE_ENV === 'production') {
  const clientPath = path.join(__dirname, 'dist');
  app.use(express.static(clientPath));
  app.get('*', (_req, res) => {
    res.sendFile(path.join(clientPath, 'index.html'));
  });
}

// Health check with database ping
app.get('/api/health', async (req, res) => {
  try {
    // Test database connection
    await prisma.$queryRaw`SELECT 1 as test`;

    res.json({
      status: 'ok',
      timestamp: new Date().toISOString(),
      database: 'connected',
    });
  } catch (error) {
<<<<<<< HEAD
    logError(
      'server',
      'health-check',
      error instanceof Error ? error : new Error(String(error)),
      req
    );
=======
    logError('server', 'health-check', error, req);
>>>>>>> 157a5c8d
    res.status(500).json({
      status: 'error',
      message: 'Health check failed: Database disconnected',
      database: 'disconnected',
    });
  }
});

// Debug endpoint to check users (development only)
if (process.env.NODE_ENV === 'development') {
  app.get('/api/debug/users', async (req, res) => {
    try {
      const users = await prisma.user.findMany({
        select: { id: true, email: true, createdAt: true },
      });
      res.json(users);
    } catch (error) {
<<<<<<< HEAD
      logError(
        'server',
        'debug-fetch-users',
        error instanceof Error ? error : new Error(String(error)),
        req
      );
=======
      logError('server', 'debug-fetch-users', error, req);
>>>>>>> 157a5c8d
      res.status(500).json({ message: 'Failed to fetch users' });
    }
  });
}

// Error handling middleware (must be last)
app.use(errorHandler);

const PORT = process.env.PORT || 3001;

// Graceful shutdown
process.on('SIGINT', async () => {
  await prisma.$disconnect();
  process.exit(0);
});

process.on('SIGTERM', async () => {
  await prisma.$disconnect();
  process.exit(0);
});

app.listen(PORT, () => {
  logInfo('server', 'startup', `🚀 Server running on port ${PORT}`, undefined, { port: PORT });
});

export { app, prisma };<|MERGE_RESOLUTION|>--- conflicted
+++ resolved
@@ -67,16 +67,7 @@
       database: 'connected',
     });
   } catch (error) {
-<<<<<<< HEAD
-    logError(
-      'server',
-      'health-check',
-      error instanceof Error ? error : new Error(String(error)),
-      req
-    );
-=======
     logError('server', 'health-check', error, req);
->>>>>>> 157a5c8d
     res.status(500).json({
       status: 'error',
       message: 'Health check failed: Database disconnected',
@@ -94,16 +85,7 @@
       });
       res.json(users);
     } catch (error) {
-<<<<<<< HEAD
-      logError(
-        'server',
-        'debug-fetch-users',
-        error instanceof Error ? error : new Error(String(error)),
-        req
-      );
-=======
       logError('server', 'debug-fetch-users', error, req);
->>>>>>> 157a5c8d
       res.status(500).json({ message: 'Failed to fetch users' });
     }
   });
