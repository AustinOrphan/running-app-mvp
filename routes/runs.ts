--- conflicted
+++ resolved
@@ -76,15 +76,8 @@
   async (req: AuthRequest, res) => {
     try {
       const { date, distance, duration, tag, notes, routeGeoJson } = req.body;
-<<<<<<< HEAD
       
       console.log('Creating run for user:', req.user?.id);
-      
-=======
-
-      console.log('Creating run for user:', req.user);
-
->>>>>>> a3af3dae
       // Verify user exists
       const user = await prisma.user.findUnique({
         where: { id: req.user!.id },
