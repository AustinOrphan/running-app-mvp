import express from 'express';

import { asyncAuthHandler } from '../middleware/asyncHandler.js';
import { createError, createNotFoundError, createValidationError } from '../middleware/errorHandler.js';
import { requireAuth, AuthRequest } from '../middleware/requireAuth.js';
import { sanitizeInput } from '../middleware/validation.js';
import { prisma } from '../server.js';
import { GOAL_TYPES, GOAL_PERIODS, type GoalType, type GoalPeriod } from '../src/types/goals.js';

const router = express.Router();

// Apply input sanitization to all goals routes
router.use(sanitizeInput);

// GET /api/goals - Get all goals for user
router.get(
  '/',
  requireAuth,
  asyncAuthHandler(async (req: AuthRequest, res, next) => {
    const goals = await prisma.goal.findMany({
      where: {
        userId: req.user!.id,
        isActive: true,
      },
      orderBy: [
        { isCompleted: 'asc' }, // Active goals first
        { createdAt: 'desc' },
      ],
    });

    res.json(goals);
  })
);

// GET /api/goals/:id - Get specific goal
router.get(
  '/:id',
  requireAuth,
  asyncAuthHandler(async (req: AuthRequest, res, next) => {
    const goal = await prisma.goal.findFirst({
      where: {
        id: req.params.id,
        userId: req.user!.id,
      },
    });

    if (!goal) {
      return next(createNotFoundError('Goal'));
    }

    res.json(goal);
  })
);

// POST /api/goals - Create new goal
router.post(
  '/',
  requireAuth,
  asyncAuthHandler(async (req: AuthRequest, res, next) => {
    const {
      title,
      description,
      type,
      period,
      targetValue,
      targetUnit,
      startDate,
      endDate,
      color,
      icon,
    } = req.body;

    // Validation
    if (!title || !type || !period || !targetValue || !targetUnit || !startDate || !endDate) {
<<<<<<< HEAD
      return next(createError(
        'Missing required fields: title, type, period, targetValue, targetUnit, startDate, endDate',
        400
=======
      return next(createValidationError(
        'Missing required fields: title, type, period, targetValue, targetUnit, startDate, endDate',
        'all'
>>>>>>> d10c4d91
      ));
    }

    // Validate goal type
    if (!Object.values(GOAL_TYPES).includes(type as GoalType)) {
      return next(createValidationError('Invalid goal type', 'type'));
    }

    // Validate goal period
    if (!Object.values(GOAL_PERIODS).includes(period as GoalPeriod)) {
      return next(createValidationError('Invalid goal period', 'period'));
    }

    // Validate dates
    const start = new Date(startDate);
    const end = new Date(endDate);
    if (start >= end) {
      return next(createValidationError('End date must be after start date', 'endDate'));
    }

    // Validate target value
    if (targetValue <= 0) {
      return next(createValidationError('Target value must be positive', 'targetValue'));
    }

    const goal = await prisma.goal.create({
      data: {
        userId: req.user!.id,
        title: title.trim(),
        description: description?.trim(),
        type,
        period,
        targetValue: parseFloat(targetValue),
        targetUnit,
        startDate: start,
        endDate: end,
        currentValue: 0,
        color,
        icon,
        isActive: true,
        isCompleted: false,
      },
    });

    res.status(201).json(goal);
  })
);

// PUT /api/goals/:id - Update goal
router.put(
  '/:id',
  requireAuth,
  asyncAuthHandler(async (req: AuthRequest, res, next) => {
    const goalId = req.params.id;
    const {
      title,
      description,
      type,
      period,
      targetValue,
      targetUnit,
      startDate,
      endDate,
      color,
      icon,
      isActive,
    } = req.body;

    // Check if goal exists and belongs to user
    const existingGoal = await prisma.goal.findFirst({
      where: {
        id: goalId,
        userId: req.user!.id,
      },
    });

    if (!existingGoal) {
      return next(createNotFoundError('Goal'));
    }

    // Prevent editing completed goals
    if (existingGoal.isCompleted) {
      return next(createValidationError('Cannot edit completed goals', 'isCompleted'));
    }

    // Validation (only validate provided fields)
    if (type && !Object.values(GOAL_TYPES).includes(type as GoalType)) {
      return next(createValidationError('Invalid goal type', 'type'));
    }

    if (period && !Object.values(GOAL_PERIODS).includes(period as GoalPeriod)) {
      return next(createValidationError('Invalid goal period', 'period'));
    }

    if (startDate && endDate) {
      const start = new Date(startDate);
      const end = new Date(endDate);
      if (start >= end) {
        return next(createValidationError('End date must be after start date', 'endDate'));
      }
    }

    if (targetValue !== undefined && targetValue <= 0) {
      return next(createValidationError('Target value must be positive', 'targetValue'));
    }

    // Update goal
    const updatedGoal = await prisma.goal.update({
      where: { id: goalId },
      data: {
        ...(title && { title: title.trim() }),
        ...(description !== undefined && { description: description?.trim() }),
        ...(type && { type }),
        ...(period && { period }),
        ...(targetValue !== undefined && { targetValue: parseFloat(targetValue) }),
        ...(targetUnit && { targetUnit }),
        ...(startDate && { startDate: new Date(startDate) }),
        ...(endDate && { endDate: new Date(endDate) }),
        ...(color !== undefined && { color }),
        ...(icon !== undefined && { icon }),
        ...(isActive !== undefined && { isActive }),
      },
    });

    res.json(updatedGoal);
  })
);

// DELETE /api/goals/:id - Delete goal (soft delete)
router.delete(
  '/:id',
  requireAuth,
  asyncAuthHandler(async (req: AuthRequest, res, next) => {
    const goalId = req.params.id;

    // Check if goal exists and belongs to user
    const goal = await prisma.goal.findFirst({
      where: {
        id: goalId,
        userId: req.user!.id,
      },
    });

    if (!goal) {
      return next(createNotFoundError('Goal'));
    }

    // Soft delete by setting isActive to false
    await prisma.goal.update({
      where: { id: goalId },
      data: { isActive: false },
    });

    res.json({ message: 'Goal deleted successfully' });
  })
);

// POST /api/goals/:id/complete - Mark goal as completed
router.post(
  '/:id/complete',
  requireAuth,
  asyncAuthHandler(async (req: AuthRequest, res, next) => {
    const goalId = req.params.id;

    // Check if goal exists and belongs to user
    const goal = await prisma.goal.findFirst({
      where: {
        id: goalId,
        userId: req.user!.id,
        isActive: true,
      },
    });

    if (!goal) {
      return next(createNotFoundError('Goal'));
    }

    if (goal.isCompleted) {
      return next(createValidationError('Goal is already completed', 'isCompleted'));
    }

    // Mark as completed
    const completedGoal = await prisma.goal.update({
      where: { id: goalId },
      data: {
        isCompleted: true,
        completedAt: new Date(),
        currentValue: goal.targetValue, // Set current to target when manually completed
      },
    });

    res.json(completedGoal);
  })
);

// GET /api/goals/progress - Get progress for all active goals
router.get(
  '/progress/all',
  requireAuth,
  asyncAuthHandler(async (req: AuthRequest, res, next) => {
    const goals = await prisma.goal.findMany({
      where: {
        userId: req.user!.id,
        isActive: true,
        isCompleted: false,
      },
    });

    // Calculate progress for each goal
    const progressData = await Promise.all(
      goals.map(async goal => {
        const currentValue = await calculateGoalProgress(goal, req.user!.id);
        const progressPercentage = Math.min((currentValue / goal.targetValue) * 100, 100);
        const remainingValue = Math.max(goal.targetValue - currentValue, 0);

        const now = new Date();
        const daysRemaining = Math.max(
          Math.ceil((goal.endDate.getTime() - now.getTime()) / (1000 * 60 * 60 * 24)),
          0
        );

        return {
          goalId: goal.id,
          currentValue,
          progressPercentage,
          isCompleted: currentValue >= goal.targetValue,
          remainingValue,
          daysRemaining,
          goal,
        };
      })
    );

    res.json(progressData);
  })
);

// Helper function to calculate current progress for a goal
async function calculateGoalProgress(goal: {
  id: string;
  type: string;
  title: string;
  description?: string | null;
  targetValue: number;
  targetUnit: string;
  startDate: Date;
  endDate: Date;
  isCompleted: boolean;
  createdAt: Date;
  updatedAt: Date;
  userId: string;
}, userId: string): Promise<number> {
  const runs = await prisma.run.findMany({
    where: {
      userId,
      date: {
        gte: goal.startDate,
        lte: goal.endDate,
      },
    },
  });

  switch (goal.type) {
    case GOAL_TYPES.DISTANCE:
      return runs.reduce((total, run) => total + run.distance, 0);

    case GOAL_TYPES.TIME: {
      const totalMinutes = runs.reduce((total, run) => total + run.duration, 0);
      return goal.targetUnit === 'hours' ? totalMinutes / 60 : totalMinutes;
    }

    case GOAL_TYPES.FREQUENCY:
      return runs.length;

    case GOAL_TYPES.PACE: {
      if (runs.length === 0) {
        return 0;
      }
      const avgPace =
        runs.reduce((total, run) => {
          const pace = run.distance > 0 ? run.duration / run.distance : 0;
          return total + pace;
        }, 0) / runs.length;
      return avgPace;
    }

    case GOAL_TYPES.LONGEST_RUN:
      return runs.length > 0 ? Math.max(...runs.map(run => run.distance)) : 0;

    default:
      return 0;
  }
}

export default router;<|MERGE_RESOLUTION|>--- conflicted
+++ resolved
@@ -72,15 +72,9 @@
 
     // Validation
     if (!title || !type || !period || !targetValue || !targetUnit || !startDate || !endDate) {
-<<<<<<< HEAD
-      return next(createError(
-        'Missing required fields: title, type, period, targetValue, targetUnit, startDate, endDate',
-        400
-=======
       return next(createValidationError(
         'Missing required fields: title, type, period, targetValue, targetUnit, startDate, endDate',
         'all'
->>>>>>> d10c4d91
       ));
     }
 
