{
  "permissions": {
    "allow": [
      "Bash(cat:*)",
      "Bash(ls:*)",
      "Bash(git add:*)",
      "Bash(git commit:*)",
      "Bash(git checkout:*)",
      "Bash(gh pr view:*)",
      "Bash(gh api:*)",
      "Bash(npm run build:*)",
      "Bash(npm run dev:*)",
      "Bash(grep:*)",
      "Bash(mkdir:*)",
      "Bash(npm run test:run:*)",
      "Bash(npm run test:coverage:report:*)",
      "Bash(mv:*)",
      "Bash(npm run test:(unit|integration|e2e|coverage|a11y|visual|all):*)",
      "Bash(find:*)",
      "Bash(npx prisma:*)",
<<<<<<< HEAD
      "Bash(npx tsc:*)",
      "Bash(git pull)",
      "Bash(git stash:*)",
      "Bash(npm run:*)",
      "Bash(rg:*)",
      "Bash(npx tsc:*)",
      "Bash(npx vite:*)"
=======
      "Bash(gh pr edit:*)",
      "Bash(npm test)",
      "Bash(npm test:*)",
      "Bash(git push:*)"
      "Bash(npx tsc:*)"
>>>>>>> a3af3dae
    ],
    "deny": []
  }
}<|MERGE_RESOLUTION|>--- conflicted
+++ resolved
@@ -18,21 +18,18 @@
       "Bash(npm run test:(unit|integration|e2e|coverage|a11y|visual|all):*)",
       "Bash(find:*)",
       "Bash(npx prisma:*)",
-<<<<<<< HEAD
       "Bash(npx tsc:*)",
       "Bash(git pull)",
       "Bash(git stash:*)",
       "Bash(npm run:*)",
       "Bash(rg:*)",
-      "Bash(npx tsc:*)",
-      "Bash(npx vite:*)"
-=======
+      "Bash(npx vite:*)",
       "Bash(gh pr edit:*)",
       "Bash(npm test)",
       "Bash(npm test:*)",
-      "Bash(git push:*)"
-      "Bash(npx tsc:*)"
->>>>>>> a3af3dae
+      "Bash(git push:*)",
+      "Bash(git fetch:*)",
+      "Bash(git merge:*)"
     ],
     "deny": []
   }
