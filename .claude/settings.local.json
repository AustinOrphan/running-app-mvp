--- conflicted
+++ resolved
@@ -28,13 +28,10 @@
       "mcp__github__get_pull_request_reviews",
       "mcp__github__get_pull_request_diff",
       "Bash(gh api:*)",
-<<<<<<< HEAD
       "Bash(npm test:*)"
-=======
       "mcp__github__list_issues",
       "mcp__github__update_pull_request",
       "mcp__github__update_issue"
->>>>>>> c062ca38
     ],
     "deny": []
   }
