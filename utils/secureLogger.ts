import { Request } from 'express';
import { v4 as uuidv4 } from 'uuid';
import * as crypto from 'crypto';

/**
 * Secure Logging Utility for Production Compliance
 *
 * Implements secure logging patterns that comply with:
 * - GDPR Article 25 (Data Protection by Design)
 * - CCPA privacy requirements
 * - SOC 2 security controls
 * - Principle of least information disclosure
 */

export enum LogLevel {
  ERROR = 'ERROR',
  WARN = 'WARN',
  INFO = 'INFO',
  DEBUG = 'DEBUG',
}

export interface LogContext {
  correlationId?: string;
  userId?: string;
  userAgent?: string;
  ip?: string;
  method?: string;
  url?: string;
  timestamp?: string;
  environment?: string;
}

export interface SecureLogEntry {
  level: LogLevel;
  message: string;
  context: LogContext;
  metadata?: Record<string, any>;
  stack?: string;
}

/**
 * Data redaction configuration for sensitive information
 */
const SENSITIVE_FIELDS = [
  'password',
  'email',
  'token',
  'secret',
  'key',
  'authorization',
  'ssn',
  'creditcard',
  'phone',
  'address',
  'name',
];

const PII_PATTERNS = [
  // Email patterns
  /[a-zA-Z0-9._%+-]+@[a-zA-Z0-9.-]+\.[a-zA-Z]{2,}/g,
  // Credit card patterns
  /\b\d{4}[\s-]?\d{4}[\s-]?\d{4}[\s-]?\d{4}\b/g,
  // Phone number patterns
  /\b\d{3}[-.]?\d{3}[-.]?\d{4}\b/g,
  // Social security patterns
  /\b\d{3}-\d{2}-\d{4}\b/g,
];

class SecureLogger {
  private isDevelopment: boolean;
  private isProduction: boolean;

  constructor() {
    this.isDevelopment = process.env.NODE_ENV === 'development';
    this.isProduction = process.env.NODE_ENV === 'production';
  }

  /**
   * Redacts sensitive data from any object or string
   */
  private redactSensitiveData(data: any): any {
    if (typeof data === 'string') {
      return this.redactString(data);
    }

    if (Array.isArray(data)) {
      return data.map(item => this.redactSensitiveData(item));
    }

    if (data && typeof data === 'object') {
      const redacted: any = {};
      for (const [key, value] of Object.entries(data)) {
        if (this.isSensitiveField(key)) {
          redacted[key] = this.maskValue(value);
        } else {
          redacted[key] = this.redactSensitiveData(value);
        }
      }
      return redacted;
    }

    return data;
  }

  /**
   * Redacts PII patterns from strings
   */
  private redactString(str: string): string {
    let redacted = str;
    for (const pattern of PII_PATTERNS) {
      redacted = redacted.replace(pattern, '[REDACTED]');
    }
    return redacted;
  }

  /**
   * Checks if a field name indicates sensitive data
   */
  private isSensitiveField(fieldName: string): boolean {
    const lowerField = fieldName.toLowerCase();
<<<<<<< HEAD
    return SENSITIVE_FIELDS.some(sensitive => lowerField.includes(sensitive));
=======
    return SENSITIVE_FIELDS.some(sensitive => 
      lowerField.includes(sensitive)
    );
>>>>>>> 7e6a3e65
  }

  /**
   * Masks sensitive values while preserving type information
   */
  private maskValue(value: any): string {
    if (value === null || value === undefined) {
      return String(value);
    }

    const str = String(value);
    if (str.length <= 4) {
      return '[REDACTED]';
    }

    // Show first 2 and last 2 characters for debugging context
    return `${str.substring(0, 2)}***${str.substring(str.length - 2)}`;
  }

  /**
   * Generates or retrieves correlation ID for request tracking
   */
  private getCorrelationId(req?: Request): string {
    if (req && (req as any).correlationId) {
      return (req as any).correlationId;
    }

    const correlationId = uuidv4();
    if (req) {
      (req as any).correlationId = correlationId;
    }

    return correlationId;
  }

  /**
   * Extracts safe request context without exposing sensitive data
   */
  private extractRequestContext(req?: Request): LogContext {
    if (!req) {
      return {
        timestamp: new Date().toISOString(),
        environment: process.env.NODE_ENV || 'unknown',
      };
    }

    const context: LogContext = {
      correlationId: this.getCorrelationId(req),
      timestamp: new Date().toISOString(),
      environment: process.env.NODE_ENV || 'unknown',
      method: req.method,
      url: this.redactSensitiveUrlParams(req.url),
      userAgent: req.get('User-Agent'),
      ip: this.isProduction ? this.maskIpAddress(req.ip) : req.ip,
    };

    // Only include user context in development or with explicit consent
    if ((req as any).user?.id) {
      if (this.isDevelopment) {
        context.userId = (req as any).user.id;
      } else {
        // In production, use a hash of the user ID for correlation without exposure
        context.userId = this.hashUserId((req as any).user.id);
      }
    }

    return context;
  }

  /**
   * Redacts sensitive parameters from URLs
   */
  private redactSensitiveUrlParams(url: string): string {
    // Redact common sensitive query parameters
    return url.replace(/([?&])(token|key|password|secret|email)=[^&]*/gi, '$1$2=[REDACTED]');
  }

  /**
   * Masks IP address for privacy compliance
   */
  private maskIpAddress(ip?: string): string {
    if (!ip) return '[UNKNOWN]';

    // For IPv4, mask last octet
    if (ip.includes('.')) {
      const parts = ip.split('.');
      if (parts.length === 4) {
        return `${parts[0]}.${parts[1]}.${parts[2]}.xxx`;
      }
    }

    // For IPv6 or other formats, show only prefix
    return `${ip.substring(0, Math.min(ip.length, 8))}...`;
  }

  /**
   * Creates a non-reversible hash of user ID for production correlation
   */
  private hashUserId(userId: string): string {
<<<<<<< HEAD
    const salt = process.env.LOG_SALT;
    if (!salt && process.env.NODE_ENV === 'production') {
      throw new Error('CRITICAL: LOG_SALT environment variable must be set in production.');
    }
    const finalSalt = salt || 'default-salt-for-dev-only';
    const hash = crypto
      .createHash('sha256')
      .update(userId + finalSalt)
      .digest('hex');
=======
    const salt = process.env.LOG_SALT || 'default-salt-for-dev-only';
    const hash = crypto.createHash('sha256').update(userId + salt).digest('hex');
>>>>>>> 7e6a3e65
    return `user_${hash.substring(0, 16)}`;
  }

  /**
   * Main logging method with secure defaults
   */
  private log(
    level: LogLevel,
    message: string,
    req?: Request,
    metadata?: Record<string, any>,
    error?: Error
  ): void {
    // Skip debug logs in production
    if (this.isProduction && level === LogLevel.DEBUG) {
      return;
    }

    const context = this.extractRequestContext(req);
    const redactedMetadata = metadata ? this.redactSensitiveData(metadata) : undefined;

    const logEntry: SecureLogEntry = {
      level,
      message,
      context,
      metadata: redactedMetadata,
      ...(error && this.isDevelopment && { stack: error.stack }),
    };

    // Use appropriate console method based on level
    switch (level) {
      case LogLevel.ERROR:
        console.error('SecureLog:', JSON.stringify(logEntry, null, this.isDevelopment ? 2 : 0));
        break;
      case LogLevel.WARN:
        console.warn('SecureLog:', JSON.stringify(logEntry, null, this.isDevelopment ? 2 : 0));
        break;
      case LogLevel.INFO:
        console.info('SecureLog:', JSON.stringify(logEntry, null, this.isDevelopment ? 2 : 0));
        break;
      case LogLevel.DEBUG:
        console.debug('SecureLog:', JSON.stringify(logEntry, null, this.isDevelopment ? 2 : 0));
        break;
    }
  }

  /**
   * Log error with secure context
   */
  error(message: string, req?: Request, error?: Error, metadata?: Record<string, any>): void {
    this.log(LogLevel.ERROR, message, req, metadata, error);
  }

  /**
   * Log warning with secure context
   */
  warn(message: string, req?: Request, metadata?: Record<string, any>): void {
    this.log(LogLevel.WARN, message, req, metadata);
  }

  /**
   * Log info with secure context
   */
  info(message: string, req?: Request, metadata?: Record<string, any>): void {
    this.log(LogLevel.INFO, message, req, metadata);
  }

  /**
   * Log debug (development only) with secure context
   */
  debug(message: string, req?: Request, metadata?: Record<string, any>): void {
    this.log(LogLevel.DEBUG, message, req, metadata);
  }

  /**
   * Log user action with privacy-compliant tracking
   */
  userAction(action: string, req?: Request, metadata?: Record<string, any>): void {
    if (this.isDevelopment) {
      this.info(`User action: ${action}`, req, metadata);
    } else {
      // In production, log actions without sensitive context
      this.info(`Action: ${action}`, req, {
        ...metadata,
        timestamp: new Date().toISOString(),
        environment: 'production',
      });
    }
  }

  /**
   * Create correlation middleware for request tracking
   */
  correlationMiddleware() {
    return (req: Request, res: any, next: any) => {
      this.getCorrelationId(req);
      next();
    };
  }
}

// Export singleton instance
export const secureLogger = new SecureLogger();

// Export convenience methods for common patterns
export const logUserAction = (action: string, req?: Request, metadata?: Record<string, any>) =>
  secureLogger.userAction(action, req, metadata);

export const logError = (
  message: string,
  req?: Request,
  error?: Error,
  metadata?: Record<string, any>
) => secureLogger.error(message, req, error, metadata);

export const logInfo = (message: string, req?: Request, metadata?: Record<string, any>) =>
  secureLogger.info(message, req, metadata);

export const logDebug = (message: string, req?: Request, metadata?: Record<string, any>) =>
  secureLogger.debug(message, req, metadata);

export const correlationMiddleware = () => secureLogger.correlationMiddleware();<|MERGE_RESOLUTION|>--- conflicted
+++ resolved
@@ -118,13 +118,9 @@
    */
   private isSensitiveField(fieldName: string): boolean {
     const lowerField = fieldName.toLowerCase();
-<<<<<<< HEAD
-    return SENSITIVE_FIELDS.some(sensitive => lowerField.includes(sensitive));
-=======
     return SENSITIVE_FIELDS.some(sensitive => 
       lowerField.includes(sensitive)
     );
->>>>>>> 7e6a3e65
   }
 
   /**
@@ -224,7 +220,6 @@
    * Creates a non-reversible hash of user ID for production correlation
    */
   private hashUserId(userId: string): string {
-<<<<<<< HEAD
     const salt = process.env.LOG_SALT;
     if (!salt && process.env.NODE_ENV === 'production') {
       throw new Error('CRITICAL: LOG_SALT environment variable must be set in production.');
@@ -234,10 +229,6 @@
       .createHash('sha256')
       .update(userId + finalSalt)
       .digest('hex');
-=======
-    const salt = process.env.LOG_SALT || 'default-salt-for-dev-only';
-    const hash = crypto.createHash('sha256').update(userId + salt).digest('hex');
->>>>>>> 7e6a3e65
     return `user_${hash.substring(0, 16)}`;
   }
 
